<!DOCTYPE html>
<html>

<head>
    <meta charset="utf-8">
    <meta name="viewport" content="width=device-width">
    <title>ApnaTheatre.com</title>
    <link href="https://cdn.jsdelivr.net/npm/bootstrap@5.0.1/dist/css/bootstrap.min.css" rel="stylesheet"
        integrity="sha384-+0n0xVW2eSR5OomGNYDnhzAbDsOXxcvSN1TPprVMTNDbiYZCxYbOOl7+AMvyTG2x" crossorigin="anonymous">

    <link rel="stylesheet" href="https://cdnjs.cloudflare.com/ajax/libs/font-awesome/5.15.3/css/all.min.css"
        integrity="sha512-iBBXm8fW90+nuLcSKlbmrPcLa0OT92xO1BIsZ+ywDWZCvqsWgccV3gFoRBv0z+8dLJgyAHIhR35VZc2oM/gI1w=="
        crossorigin="anonymous" referrerpolicy="no-referrer" />
    <link href="./static/style.css" rel="stylesheet" type="text/css" />

</head>

<body>
    <div class="scroll-bar">
<<<<<<< HEAD
    <nav class="menu">
      <ul>
        <li><a href="index.html">Home</a></li>
         <li><a href="movies.html">Movies</a></li>
          <li><a href="index.html#Web Series">Web Series</a></li>
           <li><a href="index.html#Kids">Kids</a></li>
            <li><a href="dummy.html">TV</a></li>
             <li><a href="dummy.html">Premium</a></li>
              <li><a href="login.html">Login</a></li>
      </ul>
      <form class="search-form">
        <input type="text" placeholder="Search">
        <button>Search</button>
    </nav>
    <marquee>Welcome To <i>ApnaTheatre</i>.com<sup>&reg;</sup></marquee>
    <img src="./Images/logo.jpg" class="logo">
    <label class="online">Stream Latest Movies Now!</label>
    <nav class="menu2">
     <ul>
	         <li><a href="popular.html">Popular</a> </li>
          <li><a href="crime.html">Crime</a></li>
          <li><a href="suspense.html" style="font-size: 14px">Suspense & Thriller</a></li>
          <li><a href="action.html">Action</a></li>
          <li><a href="fantasy.html" style="font-size: 14px">Sci-Fi & Fantasy</a></li>
         <li><a href="documentary.html">Documentary</a></li>
          <li><a href="horror.html">Horror</a></li>
          <li><a href="drama.html">Drama</a></li>
          <li><a href="war.html">War & Politics</a></li>
          <li><a href="comedy.html">Comedy</a></li>
      </ul>
    </nav>
    <div class="maincontainer">
        <h2>Crime</h2>
        <hr>
        <div class="container" id="Movies">
            <div class="poster">
                <img src="./Images/criminal.jpg" alt="">
                <div class="flim">
                    <b>Criminal Justice</b>
                    <br>
                    IMDb - 8.1
=======

        <!-- navbar starts -->

        <nav class="menu navbar navbar-expand-lg navbar-light bg-dark" id="header-nav">
            <div class="container-fluid">
                <a class="navbar-brand" href="index.html"><img class="logo" src="Images/TheaterLogoFinal.png" alt="" width="30"
                        height="24"></a>
                <button class="navbar-toggler" style="background-color:white" type="button" data-bs-toggle="collapse"
                    data-bs-target="#navbarNav" aria-controls="navbarNav" aria-expanded="false"
                    aria-label="Toggle navigation">
                    <span class="navbar-toggler-icon" style="background-color: white;"></span>
                </button>
                <div class="collapse navbar-collapse" id="navbarNav">
                    <ul class="navbar-nav me-auto mb-2 mb-lg-0">
                        <li class="nav-item">
                            <a class="nav-link active" aria-current="page" href="index.html">Home</a>
                        </li>
                        <li class="nav-item">
                            <a class="nav-link" href="index.html#Movies">Movies</a>
                        </li>
                        <li class="nav-item">
                            <a class="nav-link" href="web-series.html">Web Series</a>
                        </li>
                        <li class="nav-item">
                            <a class="nav-link" href="kids.html">Kids</a>
                        </li>
                        <li class="nav-item">
                            <a class="nav-link" href="tv.html">TV</a>
                        </li>
                        <li class="nav-item">
                            <a class="nav-link" href="dummy.html">Premium</a>
                        </li>
                        <li class="nav-item">
                            <a class="nav-link" href="login.html">Login</a>
                        </li>
                        <li class="nav-item">
                            <a class="nav-link" href="contactus.html">Contact Us</a>
                        </li>
                    </ul>
                    <form class="d-flex">
                        <input class="form-control me-2" type="search" placeholder="Search" aria-label="Search">
                        <button class="btn btn-danger" type="submit">Search</button>
                    </form>
>>>>>>> 33ffdb4b
                </div>
            </div>
        </nav>

        <!-- navbar ends -->

        <!-- off canva -->
        <a class="btn btn-outline-danger" id="variety" data-bs-toggle="offcanvas" href="#offcanvasExample" role="button"
            aria-controls="offcanvasExample">
            Have a Look on Various Movies!
        </a>
        <div class="offcanvas offcanvas-start" tabindex="-1" id="offcanvasExample"
            aria-labelledby="offcanvasExampleLabel">
            <div class="offcanvas-header" style="color: #fff;
       background-color: #dc3545">
                <h5 class="offcanvas-title" id="offcanvasExampleLabel">Varieties</h5>
                <button type="button" class="btn-close text-reset" data-bs-dismiss="offcanvas"
                    aria-label="Close"></button>
            </div>
            <div class="offcanvas-body" style="color: aliceblue; background-color: black;">
                <div>
                    Stream Latest Movies Now!
                </div>
                <div class="dropdown mt-3">
                    <button class="btn btn-outline-danger dropdown-toggle" type="button" id="dropdownMenuButton"
                        data-bs-toggle="dropdown">
                        Varieties
                    </button>
                    <ul class="dropdown-menu" aria-labelledby="dropdownMenuButton"
                        style="background-color: #d4a09c; color: white; ">
                        <li><a class="dropdown-item" href="popular.html">Popular</a> </li>
                        <li><a class="dropdown-item" href="crime.html">Crime</a></li>
                        <li><a class="dropdown-item" href="suspense.html" style="font-size: 14px">Suspense &
                                Thriller</a></li>
                        <li><a class="dropdown-item" href="action.html">Action</a></li>
                        <li><a class="dropdown-item" href="fantasy.html" style="font-size: 14px">Sci-Fi & Fantasy</a>
                        </li>
                        <li><a class="dropdown-item" href="documentary.html">Documentary</a></li>
                        <li><a class="dropdown-item" href="horror.html">Horror</a></li>
                        <li><a class="dropdown-item" href="drama.html">Drama</a></li>
                        <li><a class="dropdown-item" href="war.html">War & Politics</a></li>
                        <li><a class="dropdown-item" href="comedy.html">Comedy</a></li>
                        <li><a class="dropdown-item" href="romance.html">Romance</a></li>
                    </ul>
                </div>
            </div>
        </div>

        <!-- off canva ends -->
        <div class="maincontainer">
            <h2>Crime</h2>
            <hr>
            <div class="container" id="Movies">
                <div class="poster">
                    <img src="./Images/criminal.jpg" alt="">
                    <div class="flim">
                        <b>Criminal Justice</b>
                        <br>
                        IMDb - 8.1
                    </div>

                </div>

                <div class="poster">
                    <img src="./Images/peaky.jpg" alt="">
                    <div class="flim">
                        <b>Peaky Blinders</b>
                        <br>
                        IMDb - 8.8
                    </div>

                </div>

                <div class="poster">
                    <img src="./Images/special.jpg" alt="">
                    <div class="flim">
                        <b>Special Ops</b>
                        <br>
                        IMDb - 8.6
                    </div>

                </div>

                <div class="poster">
                    <img src="./Images/breaking.jpg" alt="">
                    <div class="flim">
                        <b>Breaking Bad</b>
                        <br>
                        IMDb - 9.5
                    </div>

                </div>

                <div class="poster">
                    <img src="./Images/apharan.jpg" alt="">
                    <div class="flim">
                        <b>Aphran</b>
                        <br>
                        IMDb - 8.3
                    </div>
                </div>

                <div class="poster">
                    <img src="./Images/joker.jpg" alt="">
                    <div class="flim">
                        <b>Joker</b>
                        <br>
                        IMDb - 8.4
                    </div>
                </div>

                <div class="poster">
                    <img src="./Images/delhi.jpg" alt="">
                    <div class="flim">
                        <b>Delhi Crime</b>
                        <br>
                        IMDb - 8.5
                    </div>

                </div>
                <div class="poster">
                    <img src="./Images/lok.jpg" alt="">
                    <div class="flim">
                        <b>Paatal Lok</b>
                        <br>
                        IMDb - 7.8
                    </div>

                </div>

                <div class="poster">
                    <img src="./Images/gangs.jpg" alt="">
                    <div class="flim">
                        <b>Gangs of Wasseypur</b>
                        <br>
                        IMDb - 8.2
                    </div>
                </div>
                <div class="poster">
                    <img src="./Images/mirzapur.jpg" alt="">
                    <div class="flim">
                        <b>Mirzapur</b>
                        <br>
                        IMDb - 8.4
                    </div>
                </div>

            </div>

        </div>
    </div>
    <!-- footer -->
    <div id="waterdrop"></div>
    <footer class="footer-distributed">


        <div class="footer-right">

            <a href="#"><i class="fab fa-facebook-f facebook"></i></a>
            <a href="#"><i class="fab fa-twitter twitter"></i></a>
            <a href="#"><i class="fab fa-telegram telegram"></i></a>
            <a href="https://github.com/QAZIMAAZARSHAD/Movie-Streaming-Website"><i class="fab fa-github github"></i></a>

        </div>

        <div class="footer-left">

            <p class="footer-links">
                <a class="link-1" href="#">Home</a>
                <a href="contactus.html">Contact</a>
            </p>
            <p>Copyright &copy; and &reg; Since 2021 Under ApnaTheatre.com : (Project Is Done By Qazi Maaz Arshad)
            </p>
        </div>

    </footer>

    <!-- offcanva JS and footer js -->
    <script src="https://cdnjs.cloudflare.com/ajax/libs/jquery/3.4.1/jquery.min.js"></script>
    <script src="http://code.jquery.com/ui/1.11.4/jquery-ui.js"></script>
    <script src="https://daniellaharel.com/raindrops/js/raindrops.js"></script>

    <script> jQuery('#waterdrop').raindrops({ color: '#292c2f', canvasHeight: 150, density: 0.1, frequency: 20 });
    </script>

    <script src="https://cdn.jsdelivr.net/npm/bootstrap@5.0.1/dist/js/bootstrap.bundle.min.js"
        integrity="sha384-gtEjrD/SeCtmISkJkNUaaKMoLD0//ElJ19smozuHV6z3Iehds+3Ulb9Bn9Plx0x4"
        crossorigin="anonymous"></script>
    <script src="./static/script.js"></script>
</body>

</html><|MERGE_RESOLUTION|>--- conflicted
+++ resolved
@@ -17,49 +17,6 @@
 
 <body>
     <div class="scroll-bar">
-<<<<<<< HEAD
-    <nav class="menu">
-      <ul>
-        <li><a href="index.html">Home</a></li>
-         <li><a href="movies.html">Movies</a></li>
-          <li><a href="index.html#Web Series">Web Series</a></li>
-           <li><a href="index.html#Kids">Kids</a></li>
-            <li><a href="dummy.html">TV</a></li>
-             <li><a href="dummy.html">Premium</a></li>
-              <li><a href="login.html">Login</a></li>
-      </ul>
-      <form class="search-form">
-        <input type="text" placeholder="Search">
-        <button>Search</button>
-    </nav>
-    <marquee>Welcome To <i>ApnaTheatre</i>.com<sup>&reg;</sup></marquee>
-    <img src="./Images/logo.jpg" class="logo">
-    <label class="online">Stream Latest Movies Now!</label>
-    <nav class="menu2">
-     <ul>
-	         <li><a href="popular.html">Popular</a> </li>
-          <li><a href="crime.html">Crime</a></li>
-          <li><a href="suspense.html" style="font-size: 14px">Suspense & Thriller</a></li>
-          <li><a href="action.html">Action</a></li>
-          <li><a href="fantasy.html" style="font-size: 14px">Sci-Fi & Fantasy</a></li>
-         <li><a href="documentary.html">Documentary</a></li>
-          <li><a href="horror.html">Horror</a></li>
-          <li><a href="drama.html">Drama</a></li>
-          <li><a href="war.html">War & Politics</a></li>
-          <li><a href="comedy.html">Comedy</a></li>
-      </ul>
-    </nav>
-    <div class="maincontainer">
-        <h2>Crime</h2>
-        <hr>
-        <div class="container" id="Movies">
-            <div class="poster">
-                <img src="./Images/criminal.jpg" alt="">
-                <div class="flim">
-                    <b>Criminal Justice</b>
-                    <br>
-                    IMDb - 8.1
-=======
 
         <!-- navbar starts -->
 
@@ -78,7 +35,7 @@
                             <a class="nav-link active" aria-current="page" href="index.html">Home</a>
                         </li>
                         <li class="nav-item">
-                            <a class="nav-link" href="index.html#Movies">Movies</a>
+                            <a class="nav-link" href="movies.html">Movies</a>
                         </li>
                         <li class="nav-item">
                             <a class="nav-link" href="web-series.html">Web Series</a>
@@ -103,7 +60,6 @@
                         <input class="form-control me-2" type="search" placeholder="Search" aria-label="Search">
                         <button class="btn btn-danger" type="submit">Search</button>
                     </form>
->>>>>>> 33ffdb4b
                 </div>
             </div>
         </nav>
