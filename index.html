<!DOCTYPE html>
<html lang="en">
<head>
    <meta charset="UTF-8">
    <meta name="viewport" content="width=device-width, initial-scale=1.0">
    <title>Welcome To ApnaTheatre</title>
    <link rel="shortcut icon" href="./Images/Logo/Title.jpeg" type="image/x-icon">
    <script src="https://cdnjs.cloudflare.com/ajax/libs/jquery/3.6.0/jquery.min.js" integrity="sha512-894YE6QWD5I59HgZOGReFYm4dnWc1Qt5NtvYSaNcOP+u1T9qYdvdihz0PPSiiqn/+/3e7Jo4EaG7TubfWGUrMQ==" crossorigin="anonymous" referrerpolicy="no-referrer"></script>
    <script src="./landing-page.js"></script>
    <link href="https://cdn.jsdelivr.net/npm/bootstrap@5.0.2/dist/css/bootstrap.min.css" rel="stylesheet" integrity="sha384-EVSTQN3/azprG1Anm3QDgpJLIm9Nao0Yz1ztcQTwFspd3yD65VohhpuuCOmLASjC" crossorigin="anonymous">
    <script src="https://cdn.jsdelivr.net/npm/bootstrap@5.0.2/dist/js/bootstrap.bundle.min.js" integrity="sha384-MrcW6ZMFYlzcLA8Nl+NtUVF0sA7MsXsP1UyJoMp4YLEuNSfAP+JcXn/tWtIaxVXM" crossorigin="anonymous"></script>
    <script src="https://cdn.jsdelivr.net/npm/@popperjs/core@2.9.2/dist/umd/popper.min.js" integrity="sha384-IQsoLXl5PILFhosVNubq5LC7Qb9DXgDA9i+tQ8Zj3iwWAwPtgFTxbJ8NT4GN1R8p" crossorigin="anonymous"></script>
<script src="https://cdn.jsdelivr.net/npm/bootstrap@5.0.2/dist/js/bootstrap.min.js" integrity="sha384-cVKIPhGWiC2Al4u+LWgxfKTRIcfu0JTxR+EQDz/bgldoEyl4H0zUF0QKbrJ0EcQF" crossorigin="anonymous"></script>
    <link rel="stylesheet" href="landpage.css">
 <style>
  .text-container{
    width:460px;
  }
  .images-container{
    width:70%;
  }
  
  @media(max-width:1532px){
    .images-container{
      width:65%;
    }
  }
  @media(max-width:1532px){
    .images-container{
      width:65%;
    }
  }
 
  @media(max-width:1313px){
    .images-container{
      width:55%;
    }
  }
  @media(max-width:1021px){
    .images-container{
      width:45%;
    }
  }
  @media(max-width:835px){
    .images-container{
      width:35%;
    }
  }
  @media(max-width:707px){
    .images-container{
      width:25%;
    }
  }
  @media(max-width:508px){
    .images-container{
      display: none;
    }
  }
 </style>
</head>
<<<<<<< HEAD
<body>
    <div class="container-fluid" style="height:1100px;align-items:center">
        <div class="row">
           
                <div class="text-container"  style=" padding-left:25px;padding-right:25px">
                    <div class="container-2">
                        <a class="navbar-brand" href="#"><img class="logo" src="Images/TheaterLogoFinal.png" alt=""></a>
                     <div class="intro-container">
                        <h1>WELCOME TO<br><span>ApnaTheatre</span></h1>
                        <p>Stream your favourite movies online. </p>
                     </div>
                     <a href="#" class="button" onclick="myFunction()">Register</a>
                    </div>
                    <div class="bottom-text-container1">
                    <div class="bottom-text-container">
                      <p class="watch">Watch</p>
                      <p class="chill">Chill</p>
                      <p class="repeat">Repeat</p>
                    </div>
                  </div>
                  </div>
            
               
               
                <div class="images-container" >
                    <div class="container" >
                      <div class="marquee-block">
                        <div class="marquee-inner to-left">
                         <span>
                           <div class="marquee-item">
                             <img src="./Images/super-girl.jpg" alt="super girl">
                           </div>
                           <div class="marquee-item">
                             <img src="./Images/tenet.jpg" alt="">
                           </div>
                           <div class="marquee-item">
                             <img src="./Images/dangal.jpg" alt="">
                           </div>
                           <div class="marquee-item">
                             <img src="./Images/without-remores.jpg" alt="">
                           </div>
                           <div class="marquee-item">
                             <img src="./Images/along-with-the-gods.jpg" alt="">
                           </div>
                           <div class="marquee-item">
                            <img src="./Images/asoka.jpg" alt="">
                           </div>
                           <div class="marquee-item">
                             <img src="./Images/animal-world.ZW1zLXByZC1hc3NldHMvbW92aWVzL2JjNTBhMTY4LTczZTItNGQxZi05ZmUxLWQwN2ZlNThiZGVkYi53ZWJw" alt="">
                           </div>
                           <div class="marquee-item">
                             <img src="./Images/bao.jpg" alt="">
                           </div>
                           <div class="marquee-item">
                             <img src="./Images/the-mermaid.jpg" alt="">
                           </div>
                           <div class="marquee-item">
                             <img src="./Images/boss-baby.jpg" alt="">
                           </div>
                         </span>
                         <span>
                           <div class="marquee-item">
                             <img src="./Images/the-eight-hundred.jpg" alt="">
                           </div>
                           <div class="marquee-item">
                             <img src="./Images/Over_the_Moon2020.jpg" alt="">
                           </div>
                           <div class="marquee-item">
                             <img src="./Images/baagi.jpg.crdownload" alt="">
                           </div>
                           <div class="marquee-item">
                             <img src="./Images/outside-the-wire.jpg" alt="">
                           </div>
                           <div class="marquee-item">
                             <img src="./Images/killerman-french-dvd-movie-cover.jpg" alt="">
                           </div>
                           <div class="marquee-item">
                             <img src="./Images/shadow.jpg" alt="">
                           </div>
                           <div class="marquee-item">
                             <img src="./Images/grown-ups.jpg" alt="">
                           </div>
                           <div class="marquee-item">
                             <img src="./Images/train-to-busan.jpg" alt="">
                           </div>
                           <div class="marquee-item">
                             <img src="./Images/Mulan_(2020_film)_poster.jpg" alt="">
                           </div>
                          
                         </span>
                           
                         <span>
                          <div class="marquee-item">
                            <img src="./Images/super-girl.jpg" alt="super girl">
                          </div>
                          <div class="marquee-item">
                            <img src="./Images/tenet.jpg" alt="">
                          </div>
                          <div class="marquee-item">
                            <img src="./Images/dangal.jpg" alt="">
                          </div>
                          <div class="marquee-item">
                            <img src="./Images/without-remores.jpg" alt="">
                          </div>
                          <div class="marquee-item">
                            <img src="./Images/along-with-the-gods.jpg" alt="">
                          </div>
                          <div class="marquee-item">
                           <img src="./Images/asoka.jpg" alt="">
                          </div>
                          <div class="marquee-item">
                            <img src="./Images/animal-world.ZW1zLXByZC1hc3NldHMvbW92aWVzL2JjNTBhMTY4LTczZTItNGQxZi05ZmUxLWQwN2ZlNThiZGVkYi53ZWJw" alt="">
                          </div>
                          <div class="marquee-item">
                            <img src="./Images/bao.jpg" alt="">
                          </div>
                          <div class="marquee-item">
                            <img src="./Images/the-mermaid.jpg" alt="">
                          </div>
                          <div class="marquee-item">
                            <img src="./Images/boss-baby.jpg" alt="">
                          </div>
                        </span>
                        <span>
                          <div class="marquee-item">
                            <img src="./Images/the-eight-hundred.jpg" alt="">
                          </div>
                          <div class="marquee-item">
                            <img src="./Images/Over_the_Moon2020.jpg" alt="">
                          </div>
                          <div class="marquee-item">
                            <img src="./Images/baagi.jpg.crdownload" alt="">
                          </div>
                          <div class="marquee-item">
                            <img src="./Images/outside-the-wire.jpg" alt="">
                          </div>
                          <div class="marquee-item">
                            <img src="./Images/killerman-french-dvd-movie-cover.jpg" alt="">
                          </div>
                          <div class="marquee-item">
                            <img src="./Images/shadow.jpg" alt="">
                          </div>
                          <div class="marquee-item">
                            <img src="./Images/grown-ups.jpg" alt="">
                          </div>
                          <div class="marquee-item">
                            <img src="./Images/train-to-busan.jpg" alt="">
                          </div>
                          <div class="marquee-item">
                            <img src="./Images/Mulan_(2020_film)_poster.jpg" alt="">
                          </div>
                         
                        </span>
                          
                        </div>
                        
                      </div>
                      <div class="marquee-block">
                          <div class="marquee-inner to-right">
                            <span>
                              <div class="marquee-item">
                               <img src="./Images/Wolfwakers_key_art_2_3.jpg" alt=""> 
                              </div>
                              <div class="marquee-item">
                               <img src="./Images/col.jpg" alt=""> 
                              </div>
                              <div class="marquee-item">
                               <img src="./Images/Zero_official_poster.jpg" alt="">
                              </div>

                              <div class="marquee-item">
                               <img src="./Images/loki.jpg" alt=""> 
                              </div>
                              <div class="marquee-item">
                               <img src="./Images/jiang.jpg" alt="">
                              </div>
                              <div class="marquee-item">
                               <img src="./Images/Justice_Society_World_War_II-359498245-mmed.jpg" alt="">
                              </div>
                              <div class="marquee-item">
                               <img src="./Images/venom.jpg" alt="">
                              </div>
                              <div class="marquee-item">
                               <img src="./Images/Revenger_(2018).jpg" alt="">
                              </div>
=======

<body id="stop-scrolling">
    <div class="preloader"></div>

      <div class="text-container">
        <div class="container-2">
            <a class="navbar-brand" href="home.html"><img class="logo" src="Images/TheaterLogoFinal.png" alt=""></a>
         <div class="intro-container">
            <h1>WELCOME TO<br><span>ApnaTheatre</span></h1>
            <p>Stream your favourite movies online. </p>
         </div>
         <a href="#" class="button" onclick="myFunction()">Register</a>
        </div>
        <div class="bottom-text-container1">
        <div class="bottom-text-container">
          <p class="watch">Watch</p>
          <p class="chill">Chill</p>
          <p class="repeat">Repeat</p>
        </div>
      </div>
      </div>

     <div class="images-container">
       <marquee behavior="scroll" direction="left">
       <div class="group1">
         <div class="image">
           <img src="./Images/super-girl.jpg" alt="super girl">
         </div>
         <div class="image">
           <img src="./Images/tenet.jpg" alt="">
         </div>
         <div class="image">
           <img src="./Images/dangal.jpg" alt="">
         </div>
         <div class="image">
           <img src="./Images/without-remores.jpg" alt="">
         </div>
         <div class="image">
           <img src="./Images/along-with-the-gods.jpg" alt="">
         </div>
         <div class="image">
           <img src="./Images/asoka.jpg" alt="">
         </div>
         <div class="image">
           <img src="./Images/animal-world.ZW1zLXByZC1hc3NldHMvbW92aWVzL2JjNTBhMTY4LTczZTItNGQxZi05ZmUxLWQwN2ZlNThiZGVkYi53ZWJw" alt="">
         </div>
         <div class="image">
           <img src="./Images/bao.jpg.crdownload" alt="">
         </div>
         <div class="image">
           <img src="./Images/the-mermaid.jpg" alt="">
         </div>
         <div class="image">
           <img src="./Images/boss-baby.jpg" alt="">
         </div>
         <div class="image">
           <img src="./Images/the-eight-hundred.jpg" alt="">
         </div>
         <div class="image">
           <img src="./Images/Over_the_Moon2020.jpg" alt="">
         </div>
         <div class="image">
           <img src="./Images/baagi.jpg.crdownload" alt="">
         </div>
         <div class="image">
          <img src="./Images/outside-the-wire.jpg" alt="">
         </div>
         <div class="image">
           <img src="./Images/killerman-french-dvd-movie-cover.jpg" alt="">
         </div>
         <div class="image">
           <img src="./Images/shadow.jpg" alt="">
         </div>
         <div class="image">
           <img src="./Images/grown-ups.jpg" alt="">
         </div>
         <div class="image">
           <img src="./Images/train-to-busan.jpg" alt="">
         </div>
         <div class="image">
           <img src="./Images/Mulan_(2020_film)_poster.jpg" alt="">
         </div>
       </div>
      </marquee>
      <marquee behavior="scroll" direction="right">
       <div class="group2">
        <div class="images2">
          <img src="./Images/War_official_poster.jpg" alt="">
        </div>
        <div class="images2">
          <img src="./Images/zootopia_866a1bf2.webp" alt="">
        </div>
        <div class="images2">
          <img src="./Images/13-assassins-poster-movie.jpg" alt="">
        </div>
        <div class="images2">
          <img src="./Images/Onward_IanBarley-1-702x1024.jpg" alt="">
        </div>
        <div class="images2">
          <img src="./Images/the-little-things.jpg" alt="">
        </div>
        <div class="images2">
          <img src="./Images/Jodhaa_akbar.jpg" alt="">
        </div>
        <div class="images2">
          <img src="./Images/wom.jpg" alt="">
        </div>
        <div class="images2">
          <img src="./Images/John_Wick_TeaserPoster.jpg" alt="">
        </div>
        <div class="images2">
          <img src="./Images/Redcliffposter.jpg" alt="">
        </div>
        <div class="images2">
          <img src="./Images/MonsterHunter_01282021.jpg" alt="">
        </div>
        <div class="images2">
          <img src="./Images/Wolfwakers_key_art_2_3.jpg.crdownload" alt="">
        </div>
        <div class="images2">
          <img src="./Images/col.jpg.crdownload" alt="">
        </div>
        <div class="images2">
          <img src="./Images/Zero_official_poster.jpg" alt="">
        </div>
        <div class="images2">
          <img src="./Images/loki.jpg.crdownload" alt="">
        </div>
        <div class="images2">
          <img src="./Images/capone.jpg" alt="">
        </div>
        <div class="images2">
          <img src="./Images/jiang.jpg" alt="">
        </div>
        <div class="images2">
          <img src="./Images/Justice_Society_World_War_II-359498245-mmed.jpg" alt="">
        </div>
        <div class="images2">
          <img src="./Images/venom.jpg" alt="">
        </div>
        <div class="images2">
          <img src="./Images/Revenger_(2018).jpg" alt="">
        </div>
        <div class="images2">
          <img src="./Images/the-old-gurd.jpg" alt="">
        </div>
       </div>
      </marquee>

     <marquee behavior="scroll" direction="left">
      <div class="group3">
       <div class="images3">
         <img src="./Images/The_Villainess.jpg" alt="">
       </div>
       <div class="images3">
         <img src="./Images/patton.jpg" alt="">
       </div>
       <div class="images3">
         <img src="./Images/odyssey.jpg" alt="">
       </div>
       <div class="images3">
         <img src="./Images/wizard.jpg" alt="">
       </div>
       <div class="images3">
         <img src="./Images/The_Witch-480212918-mmed.jpg" alt="">
       </div>
       <div class="images3">
         <img src="./Images/top-gun.jpg" alt="">
       </div>
       <div class="images3">
         <img src="./Images/the-marksman.jpg" alt="">
       </div>
       <div class="images3">
         <img src="./Images/chaos-wlaking.jpg" alt="">
       </div>
       <div class="images3">
         <img src="./Images/insight.jpg" alt="">
       </div>
       <div class="images3">
         <img src="./Images/Steel_Rain.jpg" alt="">
       </div>
       <div class="images3">
         <img src="./Images/Tune_in_the_love.jpg" alt="">
       </div>
       <div class="images3">
         <img src="./Images/3-iron.jpg" alt="">
       </div>
       <div class="images3">
         <img src="./Images/Zero_official_poster.jpg" alt="">
       </div>
       <div class="images3">
         <img src="./Images/loki.jpg.crdownload" alt="">
       </div>
       <div class="images3">
         <img src="./Images/VanquishPoster.jpg" alt="">
       </div>
       <div class="images3">
         <img src="./Images/aotd.jpg.crdownload" alt="">
       </div>
       <div class="images3">
         <img src="./Images/mk.png" alt="">
       </div>
       <div class="images3">
         <img src="./Images/misfits.jpg" alt="">
       </div>
       <div class="images3">
         <img src="./Images/karnan.jpg" alt="">
       </div>
       <div class="images3">
         <img src="./Images/lucid-dream.jpg" alt="">
       </div>
      </div>
     </marquee>
    </div>
>>>>>>> 9dc0417b

                              <div class="marquee-item">
                               <img src="./Images/the-old-gurd.jpg" alt="">
                              </div>
                             
                          </span>
                           <span>
                            <div class="marquee-item">
                                <img src="./Images/War_official_poster.jpg" alt="">   
                            </div>
                            <div class="marquee-item">
                                <img src="./Images/zootopia_866a1bf2.webp" alt=""> 
                            </div>
                            <div class="marquee-item">
                                <img src="./Images/13-assassins-poster-movie.jpg" alt=""> 
                            </div>
                            <div class="marquee-item">
                                <img src="./Images/Onward_IanBarley-1-702x1024.jpg" alt="">  
                            </div>
                            <div class="marquee-item">
                                <img src="./Images/the-little-things.jpg" alt="">  
                            </div> 
                            <div class="marquee-item">
                                <img src="./Images/Jodhaa_akbar.jpg" alt="">
                            </div>
                            <div class="marquee-item">
                                <img src="./Images/wom.jpg" alt="">
                            </div>
                            <div class="marquee-item">
                                <img src="./Images/John_Wick_TeaserPoster.jpg" alt=""> 
                            </div>
                            <div class="marquee-item">
                                <img src="./Images/Redcliffposter.jpg" alt="">
                            </div>
                            <div class="marquee-item">
                                <img src="./Images/MonsterHunter_01282021.jpg" alt="">
                            </div>
                           </span>
                           <span>
                               <div class="marquee-item">
                                <img src="./Images/Wolfwakers_key_art_2_3.jpg" alt=""> 
                               </div>
                               <div class="marquee-item">
                                <img src="./Images/col.jpg" alt=""> 
                               </div>
                               <div class="marquee-item">
                                <img src="./Images/Zero_official_poster.jpg" alt="">
                               </div>

                               <div class="marquee-item">
                                <img src="./Images/loki.jpg" alt=""> 
                               </div>
                               <div class="marquee-item">
                                <img src="./Images/jiang.jpg" alt="">
                               </div>
                               <div class="marquee-item">
                                <img src="./Images/Justice_Society_World_War_II-359498245-mmed.jpg" alt="">
                               </div>
                               <div class="marquee-item">
                                <img src="./Images/venom.jpg" alt="">
                               </div>
                               <div class="marquee-item">
                                <img src="./Images/Revenger_(2018).jpg" alt="">
                               </div>

                               <div class="marquee-item">
                                <img src="./Images/the-old-gurd.jpg" alt="">
                               </div>
                              
                           </span>
                          </div></div>
                          
                      
                    </div>
                 </div>
             
                   
             
             
             
             
            </div>
        </div>
    </div>
</body>
<script>
      
  function myFunction() {
      location.replace('login.html')
  }

</script>

<<<<<<< HEAD
=======






    <script>
      
        function myFunction() {
            location.replace('login.html')
        }

    </script>
    <script>
        function preloaderFadeOutInit(){
          $('.preloader').fadeOut('slow');
          $('body').attr('id','');
          }
          // Window load function
          jQuery(window).on('load', function () {
          (function ($) {
          preloaderFadeOutInit();
          })(jQuery);
          });
      </script>
   
</body>
>>>>>>> 9dc0417b
</html><|MERGE_RESOLUTION|>--- conflicted
+++ resolved
@@ -58,7 +58,7 @@
   }
  </style>
 </head>
-<<<<<<< HEAD
+
 <body>
     <div class="container-fluid" style="height:1100px;align-items:center">
         <div class="row">
@@ -244,7 +244,6 @@
                               <div class="marquee-item">
                                <img src="./Images/Revenger_(2018).jpg" alt="">
                               </div>
-=======
 
 <body id="stop-scrolling">
     <div class="preloader"></div>
@@ -459,7 +458,7 @@
       </div>
      </marquee>
     </div>
->>>>>>> 9dc0417b
+
 
                               <div class="marquee-item">
                                <img src="./Images/the-old-gurd.jpg" alt="">
@@ -552,11 +551,6 @@
   }
 
 </script>
-
-<<<<<<< HEAD
-=======
-
-
 
 
 
@@ -582,5 +576,4 @@
       </script>
    
 </body>
->>>>>>> 9dc0417b
 </html>