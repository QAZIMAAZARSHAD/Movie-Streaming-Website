<!DOCTYPE html>
<html>

<head>
    <meta charset="utf-8">
    <meta name="viewport" content="width=device-width">
    <title>ApnaTheatre</title>
    <link rel="shortcut icon" href="./Images/Logo/Title.jpeg" type="image/x-icon">
    <!-- Bootstrap CSS -->
    <link href="https://cdn.jsdelivr.net/npm/bootstrap@5.0.1/dist/css/bootstrap.min.css" rel="stylesheet" integrity="sha384-+0n0xVW2eSR5OomGNYDnhzAbDsOXxcvSN1TPprVMTNDbiYZCxYbOOl7+AMvyTG2x" crossorigin="anonymous">
    <link href="./static/style.css" rel="stylesheet" type="text/css" />
<<<<<<< HEAD
    <link rel="stylesheet" href="https://cdnjs.cloudflare.com/ajax/libs/font-awesome/5.15.3/css/all.min.css"
        integrity="sha512-iBBXm8fW90+nuLcSKlbmrPcLa0OT92xO1BIsZ+ywDWZCvqsWgccV3gFoRBv0z+8dLJgyAHIhR35VZc2oM/gI1w=="
        crossorigin="anonymous" referrerpolicy="no-referrer" />
    <script src="https://ajax.googleapis.com/ajax/libs/jquery/3.5.1/jquery.min.js"></script>    
=======
    <link rel="stylesheet" href="https://cdnjs.cloudflare.com/ajax/libs/font-awesome/5.15.3/css/all.min.css" integrity="sha512-iBBXm8fW90+nuLcSKlbmrPcLa0OT92xO1BIsZ+ywDWZCvqsWgccV3gFoRBv0z+8dLJgyAHIhR35VZc2oM/gI1w==" crossorigin="anonymous" referrerpolicy="no-referrer"
    />
    <link rel="stylesheet" href="static/bootstrap.min.css">
    <link rel="stylesheet" href="static/style-min.css">
>>>>>>> 28e1508f
</head>

<style>
    #scrollToTopButton{
  position: fixed;
  bottom: 15px;
  right: 10px;
  font-size: 25px;
  z-index: 99;
  width: 50px;
  height: 50px;
  background-color: white;
  color: black;
  border: none;
  cursor: pointer;
  outline: none;
  padding: 6px;
  border-radius: 50%;
  box-shadow: 0 6px 10px 0px gray;
}

  </style>

<body>
    <div class="scroll-bar">
        <!-- Navbar starts  -->


        <nav class="menu navbar navbar-expand-lg navbar-light bg-dark" id="header-nav">
            <div class="container-fluid">
                <a class="navbar-brand" href="index.html"><img class="logo" src="Images/TheaterLogoFinal.png" alt="" width="30" height="24"></a>
                <button class="navbar-toggler" style="background-color:white" type="button" data-bs-toggle="collapse" data-bs-target="#navbarNav" aria-controls="navbarNav" aria-expanded="false" aria-label="Toggle navigation">
                <span class="navbar-toggler-icon" style="background-color: white;"></span>
              </button>
                <div class="collapse navbar-collapse" id="navbarNav">
                    <ul class="navbar-nav me-auto mb-2 mb-lg-0">
                        <li class="nav-item">
                            <a class="nav-link active" aria-current="page" href="#header-nav">Home</a>
                        </li>
                        <li class="nav-item">
                            <a class="nav-link" href="#Movies">Movies</a>
                        </li>
                        <li class="nav-item">
                            <a class="nav-link" href="web-series.html">Web Series</a>
                        </li>
                        <li class="nav-item">
                            <a class="nav-link" href="kids.html">Kids</a>
                        </li>
                        <li class="nav-item">
                            <a class="nav-link" href="tv.html">TV</a>
                        </li>
                        <li class="nav-item">
                            <a class="nav-link" href="dummy.html">Premium</a>
                        </li>
                        <li class="nav-item">
                            <a class="nav-link" href="login.html">Login</a>
                        </li>
                        <li class="nav-item">
                            <a class="nav-link" href="contactus.html">Contact Us</a>
                        </li>
                    </ul>
                    <form id="searchForm" class="d-flex">
                        <input class="form-control me-2" type="text" id="searchText" placeholder="Search" aria-label="Search">
                        <button class="btn btn-danger" type="submit">Search</button>
                    </form>
                </div>
            </div>
        </nav>
        <!-- Navbar Ends  -->
        <marquee>Welcome To <i>ApnaTheatre</i>.com<sup>&reg;</sup></marquee>
        <label class="online">Stream Latest Movies Now!</label>
        <!-- off canva -->
        <a class="btn btn-outline-danger" id="variety" data-bs-toggle="offcanvas" href="#offcanvasExample" role="button" aria-controls="offcanvasExample">
     Have a Look on Various Movies!
 </a>
        <div class="offcanvas offcanvas-start" tabindex="-1" id="offcanvasExample" aria-labelledby="offcanvasExampleLabel">
            <div class="offcanvas-header" style="color: #fff;
     background-color: #dc3545">
                <h5 class="offcanvas-title" id="offcanvasExampleLabel">Varieties</h5>
                <button type="button" class="btn-close text-reset" data-bs-dismiss="offcanvas" aria-label="Close"></button>
            </div>
            <div class="offcanvas-body" style="color: aliceblue; background-color: black;">
                <div>
                    Stream Latest Movies Now!
                </div>
                <div class="dropdown mt-3">
                    <button class="btn btn-outline-danger dropdown-toggle" type="button" id="dropdownMenuButton" data-bs-toggle="dropdown">
                 Varieties
             </button>
                    <ul class="dropdown-menu" aria-labelledby="dropdownMenuButton" style="background-color: #d4a09c; color: white; ">
                        <li><a class="dropdown-item" href="popular.html">Popular</a> </li>
                        <li><a class="dropdown-item" href="crime.html">Crime</a></li>
                        <li><a class="dropdown-item" href="suspense.html" style="font-size: 14px">Suspense &
                         Thriller</a></li>
                        <li><a class="dropdown-item" href="action.html">Action</a></li>
                        <li><a class="dropdown-item" href="fantasy.html" style="font-size: 14px">Sci-Fi & Fantasy</a>
                        </li>
                        <li><a class="dropdown-item" href="documentary.html">Documentary</a></li>
                        <li><a class="dropdown-item" href="horror.html">Horror</a></li>
                        <li><a class="dropdown-item" href="drama.html">Drama</a></li>
                        <li><a class="dropdown-item" href="war.html">War & Politics</a></li>
                        <li><a class="dropdown-item" href="comedy.html">Comedy</a></li>
                        <li><a class="dropdown-item" href="romance.html">Romance</a></li>
                    </ul>
                </div>
            </div>
        </div>

        <!-- off canva ends -->


        <div class="buddy">

            <div class="slider">
                <div class="slide_track">

                    <div class="slide">
                        <img src="./Images/apharan.jpg" alt="" />
                    </div>

                    <div class="slide">
                        <img src="./Images/bat.jpg" alt="" />
                    </div>
                    <div class="slide">
                        <img src="./Images/breaking.jpg" alt="" />
                    </div>
                    <div class="slide">
                        <img src="./Images/criminal.jpg" alt="" />
                    </div>
                    <div class="slide">
                        <img src="./Images/got.jpg" alt="" />
                    </div>
                    <div class="slide">
                        <img src="./Images/infinity.jpg" alt="" />
                    </div>
                    <div class="slide">
                        <img src="./Images/kota.jpg" alt="" />
                    </div>
                    <div class="slide">
                        <img src="./Images/mirzapur.jpg" alt="" />
                    </div>
                    <div class="slide">
                        <img src="./Images/sacred.jpg" alt="" />
                    </div>
                    <div class="slide">
                        <img src="./Images/scam.jpg" alt="" />
                    </div>


                    <div class="slide">
                        <img src="./Images/apharan.jpg" alt="" />
                    </div>

                    <div class="slide">
                        <img src="./Images/bat.jpg" alt="" />
                    </div>
                    <div class="slide">
                        <img src="./Images/breaking.jpg" alt="" />
                    </div>
                    <div class="slide">
                        <img src="./Images/criminal.jpg" alt="" />
                    </div>
                    <div class="slide">
                        <img src="./Images/got.jpg" alt="" />
                    </div>
                    <div class="slide">
                        <img src="./Images/infinity.jpg" alt="" />
                    </div>
                    <div class="slide">
                        <img src="./Images/kota.jpg" alt="" />
                    </div>
                    <div class="slide">
                        <img src="./Images/mirzapur.jpg" alt="" />
                    </div>
                    <div class="slide">
                        <img src="./Images/sacred.jpg" alt="" />
                    </div>
                    <div class="slide">
                        <img src="./Images/scam.jpg" alt="" />
                    </div>





                </div>

            </div>


        </div>
        <div class="maincontainer">

            <h2>Movies</h2>
            <hr>
            <div class="container">
                <div id="movies" class="row"></div>
            </div>
            <hr>
            <div class="container" id="Movies">
                <div class="poster">
                    <img src="./Images/aaa.jpg" alt="">
                    <div class="flim">
                        <b>Andaz Apna Apna</b>
                        <br> IMDb - 8.2
                    </div>
                </div>

                <div class="poster">
                    <img src="./Images/chakde.jpg" alt="">
                    <div class="flim">
                        <b>Chakde India</b>
                        <br> IMDb - 8.2
                    </div>
                </div>

                <div class="poster">
                    <img src="./Images/milkha.jpg" alt="">
                    <div class="flim">
                        <b>Bhaag Milkha Bhaag</b>
                        <br> IMDb - 8.2
                    </div>
                </div>

                <div class="poster">
                    <img src="./Images/wed.jpg" alt="">
                    <div class="flim">
                        <b>A Wednesday</b>
                        <br> IMDb - 8.1
                    </div>
                </div>

                <div class="poster">
                    <img src="./Images/dhoni.jpg" alt="">
                    <div class="flim">
                        <b>Ms Dhoni : The Untold Story</b>
                        <br> IMDb - 7.8
                    </div>
                </div>

                <div class="poster">
                    <img src="./Images/drishyam.jpg" alt="">
                    <div class="flim">
                        <b>Drishyam</b>
                        <br> IMDb - 8.2
                    </div>
                </div>

                <div class="poster">
                    <img src="./Images/dil.jpg" alt="">
                    <div class="flim">
                        <b>Dilwale Dulhania Le Jayenge</b>
                        <br> IMDb - 7.1
                    </div>
                </div>


                <div class="poster">
                    <img src="./Images/gangs.jpg" alt="">
                    <div class="flim">
                        <b>Gangs of Wasseypur</b>
                        <br> IMDb - 8.2
                    </div>
                </div>

                <div class="poster">
                    <img src="./Images/sholay.jpg" alt="">
                    <div class="flim">
                        <b>Sholay</b>
                        <br> IMDb - 8.2
                    </div>
                </div>

                <div class="poster">
                    <img src="./Images/rdb.jpg" alt="">
                    <div class="flim">
                        <b>Rang De Basanti</b>
                        <br> IMDb - 8.2
                    </div>
                </div>

                <div class="poster">
                    <img src="./Images/mbbs.jpg" alt="">
                    <div class="flim">
                        <b>Munna Bhai MBBS</b>
                        <br> IMDb - 8.1
                    </div>
                </div>

                <div class="poster">
                    <img src="./Images/kgf.jpg" alt="">
                    <div class="flim">
                        <b>KGF</b>
                        <br> IMDb - 8.2
                    </div>
                </div>

                <div class="poster">
                    <img src="./Images/inter.jpg" alt="">
                    <div class="flim">
                        <b>Interstellar</b>
                        <br> IMDb - 8.6
                    </div>
                </div>

            </div>
            <!---next block -->

            <h2>Web Series</h2>
            <hr>
            <div class="container" id="WebSeries">
                <div class="poster">
                    <img src="./Images/upsc.jpg" alt="">
                    <div class="flim">
                        <b>Aspirants</b>
                        <br> IMDb - 9
                    </div>
                </div>

                <div class="poster">
                    <img src="./Images/money.jpg" alt="">
                    <div class="flim">
                        <b>Money Heist</b>
                        <br> IMDb - 8.3
                    </div>
                </div>

                <div class="poster">
                    <img src="./Images/luci.jpg" alt="">
                    <div class="flim">
                        <b>Lucifier</b>
                        <br> IMDb - 8.1
                    </div>
                </div>

                <div class="poster">
                    <img src="./Images/mirzapur.jpg" alt="">
                    <div class="flim">
                        <b>Mirzapur</b>
                        <br> IMDb - 8.4
                    </div>
                </div>

                <div class="poster">
                    <img src="./Images/sacred.jpg" alt="">
                    <div class="flim">
                        <b>Sacred Games</b>
                        <br> IMDb - 8.7
                    </div>
                </div>

                <div class="poster">
                    <img src="./Images/got.jpg" alt="">
                    <div class="flim">
                        <b>Game of Thrones</b>
                        <br> IMDb - 9.3
                    </div>
                </div>

                <div class="poster">
                    <img src="./Images/breaking.jpg" alt="">
                    <div class="flim">
                        <b>Breaking Bad</b>
                        <br> IMDb - 9.5
                    </div>
                </div>

                <div class="poster">
                    <img src="./Images/kota.jpg" alt="">
                    <div class="flim">
                        <b>Kota Factory</b>
                        <br> IMDb - 9.0
                    </div>
                </div>

                <div class="poster">
                    <img src="./Images/cricket.jpg" alt="">
                    <div class="flim">
                        <b>Inside Edge</b>
                        <br> IMDb - 8.0
                    </div>
                </div>

                <div class="poster">
                    <img src="./Images/tvf.jpg" alt="">
                    <div class="flim">
                        <b>Pitchers</b>
                        <br> IMDb - 9.1
                    </div>
                </div>

                <div class="poster">
                    <img src="./Images/day.jpg" alt="">
                    <div class="flim">
                        <b>Selection Day</b>
                        <br> IMDb - 7.4
                    </div>
                </div>

                <div class="poster">
                    <img src="./Images/scam.jpg" alt="">
                    <div class="flim">
                        <b>Scam 1992 : The Harshad Mehta Story</b>
                        <br> IMDb - 9.5
                    </div>
                </div>

                <div class="poster">
                    <img src="./Images/asur.jpg" alt="">
                    <div class="flim">
                        <b>Asur : Welcome to your Dark Side</b>
                        <br> IMDb - 8.4
                    </div>
                </div>

                <div class="poster">
                    <img src="./Images/panch.jpg" alt="">
                    <div class="flim">
                        <b>Panchayat</b>
                        <br> IMDb - 8.7
                    </div>
                </div>

                <div class="poster">
                    <img src="./Images/ashram.jpg" alt="">
                    <div class="flim">
                        <b>Aashram</b>
                        <br> IMDb - 7.5
                    </div>
                </div>

            </div>
            <!---third block -->

            <h2>Kids</h2>
            <hr>
            <div class="container" id="Kids">
                <div class="poster">
                    <img src="./Images/bat.jpg" alt="">
                    <div class="flim">
                        <b>The Dark Knight Rises</b>
                        <br> IMDb - 8.4
                    </div>
                </div>

                <div class="poster">
                    <img src="./Images/narnia.jpg" alt="">
                    <div class="flim">
                        <b>The Chronicles of Narnia</b>
                        <br> IMDb - 6.9
                    </div>
                </div>

                <div class="poster">
                    <img src="./Images/endgame.jpg" alt="">
                    <div class="flim">
                        <b>Avengers : Endgame</b>
                        <br> IMDb - 8.4
                    </div>
                </div>

                <div class="poster">
                    <img src="./Images/infinity.jpg" alt="">
                    <div class="flim">
                        <b>Avengers : Infinity War</b>
                        <br> IMDb - 8.4
                    </div>
                </div>

                <div class="poster">
                    <img src="./Images/spider.jpg" alt="">
                    <div class="flim">
                        <b>Spider Man</b>
                        <br> IMDb - 7.3
                    </div>
                </div>

                <div class="poster">
                    <img src="./Images/infinity.jpg" alt="">
                    <div class="flim">
                        <b>Avengers : Infinity War</b>
                        <br> IMDb - 8.4
                    </div>
                </div>
            </div>
        </div>







    </div>
    <div id="waterdrop"></div>

    <!-------------------------------Footer-------------------------------->
    <footer class="footer">
        <div class="footer-content">
            <div class="footer-left">
                <a href="index.html"><img class="footer-logo" src="Images/TheaterLogoFinal.png" alt="" width="30" height="24"></a>
                <p class="footer-bottom-tagline">Watch! Chill! Repeat!</p>
            </div>
            <div class="footer-middle">
                <h2 class="footer-heading">Follow Us</h2>
                <ul class="footer-middle-list icons">
                    <a class="footer-links" href="#"><i class="fab fa-facebook-f facebook"></i></a>
                    <a class="footer-links" href="#"><i class="fab fa-twitter twitter"></i></a>
                    <a class="footer-links" href="#"><i class="fab fa-telegram telegram"></i></a>
                    <a class="footer-links" href="#"><i class="fab fa-instagram instagram"></i></a>
                    <a class="footer-links" href="#"><i class="fab fa-github github" ></i></a>
                </ul>
            </div>
            <div class="footer-middle">
                <h2 class="footer-heading">Services</h2>
                <ul class="footer-middle-list">
                    <li class="footer-middle-list-item"><a href="index.html">Enjoy Latest Movies</a> </li>
                    <li class="footer-middle-list-item"><a href="web-series.html">Watch Web-Series</a> </li>
                    <li class="footer-middle-list-item"><a href="kids.html">Everything for Kids</a> </li>
                    <li class="footer-middle-list-item"><a href="index.html">Get Premium Subscription</a> </li>
                </ul>
            </div>
            <div class="footer-middle">
                <h2 class="footer-heading">Try Our App</h2>
                <ul class="footer-middle-list icons">
                    <a class="footer-links" href="#"><i class="fab fa-google-play"></i></a>
                    <a class="footer-links" href="#"><i class="fab fa-app-store-ios"></i></a>
                </ul>
            </div>
            <div class="footer-right">
                <p class="footer-links">
                    <h2 class="footer-heading">Contact Us</h2>
                    <p class="footer-bottom-tagline">Feel free to contact us.</p>
                    <a class="footer-contact-button" href="contactus.html">Contact</a>
                </p>
            </div>
        </div>
        <hr id="footer-hr">
        <div class="footer-copyright">
            <p>Copyright &copy; and &reg; Since
                <script>
                    document.write(new Date().getFullYear())
                </script> Under ApnaTheatre.com : (Project Is Done By Qazi Maaz Arshad)</p>
        </div>
    </footer>
<<<<<<< HEAD
    
    <button  id="scrollToTopButton" title="Go to top" class="ml-5" >
        <i class="fa fa-angle-double-up" aria-hidden="true" style="color: black;font-weight: bolder;"></i>
    </button>
    <script>
      $(document).ready(function(){
        var scrollTopButton = document.getElementById("scrollToTopButton");
        window.onscroll = function () { scrollFunction() };
    
        function scrollFunction() {
        if (document.body.scrollTop > 20 || document.documentElement.scrollTop > 20) {
          scrollTopButton.style.display = "block";
        } else {
          scrollTopButton.style.display = "none";
        }
      }
    
      $("#scrollToTopButton").click(function(){
      $('html ,body').animate({scrollTop : 0},800)
    });
    }); 
    </script>
    
=======


>>>>>>> 28e1508f
    <!-- footer scripts -->

    <script src="https://cdnjs.cloudflare.com/ajax/libs/jquery/3.4.1/jquery.min.js"></script>
    <script src="http://code.jquery.com/ui/1.11.4/jquery-ui.js"></script>
    <script src="https://daniellaharel.com/raindrops/js/raindrops.js"></script>
    <script src="https://ajax.googleapis.com/ajax/libs/jquery/3.5.1/jquery.min.js"></script>
    <script src="https://unpkg.com/axios/dist/axios.min.js"></script>
    <script src="js/main-min.js"></script>

    <script>
        jQuery('#waterdrop').raindrops({
            color: '#292c2f',
            canvasHeight: 150,
            density: 0.1,
            frequency: 20
        });
    </script>
    <!-- bootsstrap JS -->
    <script src="https://cdn.jsdelivr.net/npm/bootstrap@5.0.1/dist/js/bootstrap.bundle.min.js" integrity="sha384-gtEjrD/SeCtmISkJkNUaaKMoLD0//ElJ19smozuHV6z3Iehds+3Ulb9Bn9Plx0x4" crossorigin="anonymous"></script>
    <script src="./static/script.js"></script>
</body>

</html><|MERGE_RESOLUTION|>--- conflicted
+++ resolved
@@ -9,17 +9,14 @@
     <!-- Bootstrap CSS -->
     <link href="https://cdn.jsdelivr.net/npm/bootstrap@5.0.1/dist/css/bootstrap.min.css" rel="stylesheet" integrity="sha384-+0n0xVW2eSR5OomGNYDnhzAbDsOXxcvSN1TPprVMTNDbiYZCxYbOOl7+AMvyTG2x" crossorigin="anonymous">
     <link href="./static/style.css" rel="stylesheet" type="text/css" />
-<<<<<<< HEAD
     <link rel="stylesheet" href="https://cdnjs.cloudflare.com/ajax/libs/font-awesome/5.15.3/css/all.min.css"
         integrity="sha512-iBBXm8fW90+nuLcSKlbmrPcLa0OT92xO1BIsZ+ywDWZCvqsWgccV3gFoRBv0z+8dLJgyAHIhR35VZc2oM/gI1w=="
         crossorigin="anonymous" referrerpolicy="no-referrer" />
     <script src="https://ajax.googleapis.com/ajax/libs/jquery/3.5.1/jquery.min.js"></script>    
-=======
-    <link rel="stylesheet" href="https://cdnjs.cloudflare.com/ajax/libs/font-awesome/5.15.3/css/all.min.css" integrity="sha512-iBBXm8fW90+nuLcSKlbmrPcLa0OT92xO1BIsZ+ywDWZCvqsWgccV3gFoRBv0z+8dLJgyAHIhR35VZc2oM/gI1w==" crossorigin="anonymous" referrerpolicy="no-referrer"
-    />
+
     <link rel="stylesheet" href="static/bootstrap.min.css">
     <link rel="stylesheet" href="static/style-min.css">
->>>>>>> 28e1508f
+
 </head>
 
 <style>
@@ -565,7 +562,6 @@
                 </script> Under ApnaTheatre.com : (Project Is Done By Qazi Maaz Arshad)</p>
         </div>
     </footer>
-<<<<<<< HEAD
     
     <button  id="scrollToTopButton" title="Go to top" class="ml-5" >
         <i class="fa fa-angle-double-up" aria-hidden="true" style="color: black;font-weight: bolder;"></i>
@@ -589,10 +585,6 @@
     }); 
     </script>
     
-=======
-
-
->>>>>>> 28e1508f
     <!-- footer scripts -->
 
     <script src="https://cdnjs.cloudflare.com/ajax/libs/jquery/3.4.1/jquery.min.js"></script>
