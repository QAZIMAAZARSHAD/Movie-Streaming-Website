*{
    margin:0;
    padding:0;
    box-sizing: border-box;
    font-family: 'Ubuntu', sans-serif;
  }
  .nav-link.b:hover{
    color: #7bdf1d;
  }
<<<<<<< HEAD

  
=======
>>>>>>> 8bae34af
.preloader {
    position: absolute;
    top: 0;
    left: 0;
    bottom:0;
    right:0;
    width: 100%;
    height: 100vh;
    z-index: 99999999;
    background: url('loaderLogo.webp'); /* your icon gif file path */
    background-repeat: no-repeat;
    background-color: black;
    background-position: center;
    }

    #stop-scrolling {
        height: 100% !important;
        overflow: hidden !important;
        }

  body {
    background-color: rgb(0, 0, 0);
    display: flex;
    align-items: center;
    justify-content: center;
    overflow: hidden;
  }
  .text-container {
    width: 700px;
    height: 100vh;
    text-align: center;
  }
  .intro-container {
    width: 370px;
    margin: 0 auto;
    text-align: center;
    font-size: 1.2rem;
  }
  .text-container h1 {
    font-weight: 300;
    color: #fff;
    font-size: 3rem;
  }
  span {
    color: rgb(187, 14, 14);
  }
  .text-container p {
    color: #fff;
    margin-top: 20px;
  }
  .container-2 {
    margin-top: 80px;
  }
  .navbar-brand img{
    width: 150px;
    height: 150px;
  }
  .images-container {
    width: 100%;
    height: 100vh;
    background-color: #000;
  }
  .group1 {
    max-width: 250vw;
    height: 329px;
    display: flex;
  }
  .group2 {
    max-width: 270vw;
    height: 330px;
    display: flex;
  }
  
  .group3 {
     max-width: 270vw;
     height: 330px;
     display: flex;
   }
  .group1 .image {
    width: 250px;
    height: 100%;
  }
  .group2 .images2 {
    width: 250px;
    height: 100%;
  }
  .group3 .images3 {
    width: 250px;
    height: 100%;
  }
  img {
    height: 100%;
  }
  .text-container .button {
    position: relative;
    top: 100px;
    padding: 13px 60px;
    border-radius: 6px;
  }
  .text-container .button {
    color: #fff;
    text-decoration: none;
    background-color: rgb(165, 7, 7);
    }
  .text-container .button:hover {
    color: #fff;
    text-decoration: none;
    background-color: rgb(202, 6, 6);
    transition:  all 500ms;
  }
  .button {
    color: #fff;
    text-decoration: none;
    background-color: rgb(165, 7, 7);
    box-shadow: 0 5px #660707;
    display: inline-block;
    opacity: 0.9;
  }
  .button:hover{
    opacity: 1;
  }
  .button:active {
    position: relative;
    box-shadow: none;
    transform: translateY(3px);
    
  }
  .bottom-text-container {
    width: 300px;
    height: 80px;
    position: absolute;
    bottom: 20px;
    display: flex;
    justify-content: space-around;
    align-items: center;
  }
  .bottom-text-container .watch, .bottom-text-container .chill,.bottom-text-container .repeat{
    border: 2px solid #fff;
    padding: 5px 20px;
    border-radius: 50px;
    color: #fff;
    text-align: center;
  }
  .bottom-text-container .watch , .bottom-text-container .repeat{
    background-color: rgb(145, 9, 9);
    border: none;
  }
  .bottom-text-container .chill {
    border:1px solid rgb(165, 7, 7);
    color:rgb(165, 7, 7)
  }
  .bottom-text-container1 {
    display: flex;
    justify-content: center;
    align-items: center;
  }
 
 
@media only screen and (max-width: 600px) {
  .text-container h1 {
    color: #fff;
    font-size: 2.5rem;
  }
  .container-2 {
    margin-top: 50px;
  }
}

@media only screen and (max-width: 400px) {
  .text-container h1 {
    color: #fff;
    font-size: 2rem;
  }
  .container-2 {
    margin-top: 50px;
  }
  .bottom-text-container {
    width: 300px;
    height: 80px;
    position: absolute;
    bottom: 0;
    display: flex;
    justify-content: space-around;
 }
}
<|MERGE_RESOLUTION|>--- conflicted
+++ resolved
@@ -7,11 +7,7 @@
   .nav-link.b:hover{
     color: #7bdf1d;
   }
-<<<<<<< HEAD
 
-  
-=======
->>>>>>> 8bae34af
 .preloader {
     position: absolute;
     top: 0;
