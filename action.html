--- conflicted
+++ resolved
@@ -1,24 +1,13 @@
 <!DOCTYPE html>
 <html>
-
-<head>
+  <head>
     <meta charset="utf-8">
     <meta name="viewport" content="width=device-width">
     <title>ApnaTheatre.com</title>
-    <link rel="shortcut icon" href="./Images/Logo/Title.jpeg" type="image/x-icon">
-    <link href="https://cdn.jsdelivr.net/npm/bootstrap@5.0.1/dist/css/bootstrap.min.css" rel="stylesheet"
-        integrity="sha384-+0n0xVW2eSR5OomGNYDnhzAbDsOXxcvSN1TPprVMTNDbiYZCxYbOOl7+AMvyTG2x" crossorigin="anonymous">
-
-    <link rel="stylesheet" href="https://cdnjs.cloudflare.com/ajax/libs/font-awesome/5.15.3/css/all.min.css"
-        integrity="sha512-iBBXm8fW90+nuLcSKlbmrPcLa0OT92xO1BIsZ+ywDWZCvqsWgccV3gFoRBv0z+8dLJgyAHIhR35VZc2oM/gI1w=="
-        crossorigin="anonymous" referrerpolicy="no-referrer" />
     <link href="./static/style.css" rel="stylesheet" type="text/css" />
-
-</head>
-
-<body>
+  </head>
+  <body>
     <div class="scroll-bar">
-<<<<<<< HEAD
     <nav class="menu">
       <ul>
         <li><a href="index.html">Home</a></li>
@@ -60,293 +49,71 @@
                     <b>Game of Thrones</b>
                     <br>
                     IMDb - 9.3
-=======
-
-        <!-- navbar starts -->
-
-        <nav class="menu navbar navbar-expand-lg navbar-light bg-dark" id="header-nav">
-            <div class="container-fluid">
-                <a class="navbar-brand" href="index.html"><img class="logo" src="Images/TheaterLogoFinal.png" alt="" width="30"
-                        height="24"></a>
-                <button class="navbar-toggler" style="background-color:white" type="button" data-bs-toggle="collapse"
-                    data-bs-target="#navbarNav" aria-controls="navbarNav" aria-expanded="false"
-                    aria-label="Toggle navigation">
-                    <span class="navbar-toggler-icon" style="background-color: white;"></span>
-                </button>
-                <div class="collapse navbar-collapse" id="navbarNav">
-                    <ul class="navbar-nav me-auto mb-2 mb-lg-0">
-                        <li class="nav-item">
-                            <a class="nav-link active" aria-current="page" href="index.html">Home</a>
-                        </li>
-                        <li class="nav-item">
-                            <a class="nav-link" href="index.html#Movies">Movies</a>
-                        </li>
-                        <li class="nav-item">
-                            <a class="nav-link" href="web-series.html">Web Series</a>
-                        </li>
-                        <li class="nav-item">
-                            <a class="nav-link" href="kids.html">Kids</a>
-                        </li>
-                        <li class="nav-item">
-                            <a class="nav-link" href="tv.html">TV</a>
-                        </li>
-                        <li class="nav-item">
-                            <a class="nav-link" href="dummy.html">Premium</a>
-                        </li>
-                        <li class="nav-item">
-                            <a class="nav-link" href="login.html">Login</a>
-                        </li>
-                        <li class="nav-item">
-                            <a class="nav-link" href="contactus.html">Contact Us</a>
-                        </li>
-                    </ul>
-                    <form class="d-flex">
-                        <input class="form-control me-2" type="search" placeholder="Search" aria-label="Search">
-                        <button class="btn btn-danger" type="submit">Search</button>
-                    </form>
->>>>>>> e5e75e3b
-                </div>
-            </div>
-        </nav>
-
-        <!-- navbar ends -->
-
-        <!-- off canva -->
-        <a class="btn btn-outline-danger" id="variety" data-bs-toggle="offcanvas" href="#offcanvasExample" role="button"
-            aria-controls="offcanvasExample">
-            Have a Look on Various Movies!
-        </a>
-        <div class="offcanvas offcanvas-start" tabindex="-1" id="offcanvasExample"
-            aria-labelledby="offcanvasExampleLabel">
-            <div class="offcanvas-header" style="color: #fff;
-            background-color: #dc3545">
-                <h5 class="offcanvas-title" id="offcanvasExampleLabel">Varieties</h5>
-                <button type="button" class="btn-close text-reset" data-bs-dismiss="offcanvas"
-                    aria-label="Close"></button>
-            </div>
-            <div class="offcanvas-body" style="color: aliceblue; background-color: black;">
-                <div>
-                    Stream Latest Movies Now!
-                </div>
-                <div class="dropdown mt-3">
-                    <button class="btn btn-outline-danger dropdown-toggle" type="button" id="dropdownMenuButton"
-                        data-bs-toggle="dropdown">
-                        Varieties
-                    </button>
-                    <ul class="dropdown-menu" aria-labelledby="dropdownMenuButton"
-                        style="background-color: #d4a09c; color: white; ">
-                        <li><a class="dropdown-item" href="popular.html">Popular</a> </li>
-                        <li><a class="dropdown-item" href="crime.html">Crime</a></li>
-                        <li><a class="dropdown-item" href="suspense.html" style="font-size: 14px">Suspense &
-                                Thriller</a></li>
-                        <li><a class="dropdown-item" href="action.html">Action</a></li>
-                        <li><a class="dropdown-item" href="fantasy.html" style="font-size: 14px">Sci-Fi & Fantasy</a>
-                        </li>
-                        <li><a class="dropdown-item" href="documentary.html">Documentary</a></li>
-                        <li><a class="dropdown-item" href="horror.html">Horror</a></li>
-                        <li><a class="dropdown-item" href="drama.html">Drama</a></li>
-                        <li><a class="dropdown-item" href="war.html">War & Politics</a></li>
-                        <li><a class="dropdown-item" href="comedy.html">Comedy</a></li>
-                        <li><a class="dropdown-item" href="romance.html">Romance</a></li>
-                    </ul>
-                </div>
-            </div>
-        </div>
-
-        <!-- off canva ends -->
-        <div class="maincontainer">
-            <h2>Action</h2>
-            <hr>
-            <div class="container" id="Movies">
-                <div class="poster">
-                    <img src="./Images/got.jpg" alt="">
-                    <div class="flim">
-                        <b>Game of Thrones</b>
-                        <br>
-                        IMDb - 9.3
-                    </div>
-
-                </div>
-                <div class="poster">
-                    <img src="./Images/zinda.jpg" alt="">
-                    <div class="flim">
-                        <b>Zindabad</b>
-                        <br>
-                        IMDb - 7.5
-                    </div>
-
-                </div>
-
-                <div class="poster">
-                    <img src="./Images/vikings.jpg" alt="">
-                    <div class="flim">
-                        <b>Vikings</b>
-                        <br>
-                        IMDb - 8.1
-                    </div>
-
-                </div>
-
-                <div class="poster">
-                    <img src="./Images/gangs.jpg" alt="">
-                    <div class="flim">
-                        <b>Gangs of Wasseypur</b>
-                        <br>
-                        IMDb - 8.2
-                    </div>
-
-                </div>
-
-                <div class="poster">
-                    <img src="./Images/arrow.jpg" alt="">
-                    <div class="flim">
-                        <b>Arrow</b>
-                        <br>
-                        IMDb - 7.7
-                    </div>
-
-                </div>
-
-                <div class="poster">
-                    <img src="./Images/apharan.jpg" alt="">
-                    <div class="flim">
-                        <b>Apharan</b>
-                        <br>
-                        IMDb - 8.3
-                    </div>
-
-                </div>
-
-                <div class="poster">
-                    <img src="./Images/war.jpg" alt="">
-                    <div class="flim">
-                        <b>War</b>
-                        <br>
-                        IMDb - 6.5
-                    </div>
-
-                </div>
-
-                <div class="poster">
-                    <img src="./Images/kgf.jpg" alt="">
-                    <div class="flim">
-                        <b>KGF</b>
-                        <br>
-                        IMDb - 8.2
-                    </div>
-                </div>
-
-                <div class="poster">
-                    <img src="./Images/django.jpg" alt="">
-                    <div class="flim">
-                        <b>Django Unchained</b>
-                        <br>
-                        IMDb - 8.4
-                    </div>
-                </div>
-
-                <div class="poster">
-                    <img src="./Images/endgame.jpg" alt="">
-                    <div class="flim">
-                        <b>Avengers : Endgame</b>
-                        <br>
-                        IMDb - 8.4
-                    </div>
-                </div>
-
-                <div class="poster">
-                    <img src="./Images/infinity.jpg" alt="">
-                    <div class="flim">
-                        <b>Avengers : Infinity War</b>
-                        <br>
-                        IMDb - 8.4
-                    </div>
-                </div>
-
-                <div class="poster">
-                    <img src="./Images/ter.jpg" alt="">
-                    <div class="flim">
-                        <b>Terminator Series</b>
-                        <br>
-                        IMDb - 8.0
-                    </div>
-                </div>
-
-                <div class="poster">
-                    <img src="./Images/star.jpg" alt="">
-                    <div class="flim">
-                        <b>Star Wars Series</b>
-                        <br>
-                        IMDb - 8.6
-                    </div>
                 </div>
 
             </div>
+            <div class="poster">
+                <img src="./Images/zinda.jpg" alt="">
+                <div class="flim">
+                    <b>Zindabad</b>
+                    <br>
+                    IMDb - 7.5
+                </div>
+
+            </div>
+            <div class="poster">
+                <img src="./Images/tfm.jpg" alt="">
+                <div class="flim">
+                    <b>The Family Man</b>
+                    <br>
+                    IMDb - 8.6
+                </div>
+
+            </div>
+            <div class="poster">
+                <img src="./Images/gangs.jpg" alt="">
+                <div class="flim">
+                    <b>Gangs of Wasseypur</b>
+                    <br>
+                    IMDb - 8.2
+                </div>
+
+            </div>
+            <div class="poster">
+                <img src="./Images/apharan.jpg" alt="">
+                <div class="flim">
+                    <b>Apharan</b>
+                    <br>
+                    IMDb - 8.3
+                </div>
+
+            </div>
+
+            <div class="poster">
+                <img src="./Images/endgame.jpg" alt="">
+                <div class="flim">
+                    <b>Avengers : Endgame</b>
+                    <br>
+                    IMDb - 8.4
+                </div>
+            </div>
+            <div class="poster">
+                <img src="./Images/infinity.jpg" alt="">
+                <div class="flim">
+                    <b>Avengers : Infinity War</b>
+                    <br>
+                    IMDb - 8.4
+                </div>
+            </div>
+
         </div>
-    </div>
-
-  
-    
-     <!-------------------------------Footer-------------------------------->
-     <div id="waterdrop"></div>
-     <footer class="footer">
-        <div class="footer-content">
-            <div class="footer-left">
-            <a  href="index.html"><img class="footer-logo" src="Images/TheaterLogoFinal.png" alt="" width="30" height="24"></a>
-            <p class="footer-bottom-tagline">Watch! Chill! Repeat!</p>
-        </div>
-            <div class="footer-middle">
-                <h2 class="footer-heading">Follow Us</h2>
-                <ul class="footer-middle-list icons">
-                    <a class="footer-links" href="#"><i class="fab fa-facebook-f facebook"></i></a>
-                    <a class="footer-links" href="#"><i class="fab fa-twitter twitter"></i></a>
-                    <a class="footer-links" href="#"><i class="fab fa-telegram telegram"></i></a>
-                    <a class="footer-links" href="#"><i class="fab fa-instagram instagram"></i></a>
-                    <a class="footer-links" href="#"><i class="fab fa-github github" ></i></a>
-                </ul>
-                </div>
-            <div class="footer-middle">
-            <h2 class="footer-heading">Services</h2>
-            <ul class="footer-middle-list">
-                <li class="footer-middle-list-item"><a href="index.html">Enjoy Latest Movies</a> </li>
-                <li class="footer-middle-list-item"><a href="web-series.html">Watch Web-Series</a> </li>
-                <li class="footer-middle-list-item"><a href="kids.html">Everything for Kids</a> </li>
-                <li class="footer-middle-list-item"><a href="index.html">Get Premium Subscription</a> </li>
-            </ul>
-            </div>
-            <div class="footer-middle">
-                <h2 class="footer-heading">Try Our App</h2>
-                <ul class="footer-middle-list icons">
-                    <a class="footer-links" href="#"><i class="fab fa-google-play"></i></a>
-                    <a class="footer-links" href="#"><i class="fab fa-app-store-ios"></i></a>
-                </ul>
-                </div>
-            <div class="footer-right">
-                <p class="footer-links">
-                    <h2 class="footer-heading">Contact Us</h2>
-                    <p class="footer-bottom-tagline">Feel free to contact us.</p>
-                    <a class="footer-contact-button" href="contactus.html">Contact</a>
-                </p>
-            </div>
-        </div>
-        <hr id="footer-hr">
-        <div class="footer-copyright" >
-            <p>Copyright &copy; and &reg; Since <script>document.write(new Date().getFullYear())</script> Under ApnaTheatre.com : (Project Is Done By Qazi Maaz Arshad)</p>
+        <footer>
+        <div class="foot">
+            <span><b style="background-color:black; padding: 10px;box-shadow: 0 4px 8px 0 rgba(0, 0, 0, 0.2), 0 6px 20px 0 ">AT</b>&nbsp; &nbsp;  Copyright &copy; and &reg; Since 2020
+	Under ApnaTheatre.com : (Project Is Done By Qazi Maaz Arshad)</span>
         </div>
     </footer>
-
-    <!-- offcanva JS and footer js -->
-    <script src="https://cdnjs.cloudflare.com/ajax/libs/jquery/3.4.1/jquery.min.js"></script>
-    <script src="http://code.jquery.com/ui/1.11.4/jquery-ui.js"></script>
-    <script src="https://daniellaharel.com/raindrops/js/raindrops.js"></script>
-
-    <script> jQuery('#waterdrop').raindrops({ color: '#292c2f', canvasHeight: 150, density: 0.1, frequency: 20 });
-    </script>
-
-    <script src="https://cdn.jsdelivr.net/npm/bootstrap@5.0.1/dist/js/bootstrap.bundle.min.js"
-        integrity="sha384-gtEjrD/SeCtmISkJkNUaaKMoLD0//ElJ19smozuHV6z3Iehds+3Ulb9Bn9Plx0x4"
-        crossorigin="anonymous"></script>
     <script src="./static/script.js"></script>
-</body>
-
+  </body>
+</div>
 </html>