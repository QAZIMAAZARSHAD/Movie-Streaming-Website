<!DOCTYPE html>
<html>
  <head>
    <meta charset="utf-8">
    <meta name="viewport" content="width=device-width">
    <title>ApnaTheatre</title>
    <link href="./static/style.css" rel="stylesheet" type="text/css" />
    <link rel="stylesheet" href="https://cdnjs.cloudflare.com/ajax/libs/font-awesome/5.15.3/css/all.min.css" integrity="sha512-iBBXm8fW90+nuLcSKlbmrPcLa0OT92xO1BIsZ+ywDWZCvqsWgccV3gFoRBv0z+8dLJgyAHIhR35VZc2oM/gI1w==" crossorigin="anonymous" referrerpolicy="no-referrer" />
  </head>
  <body>
    <div class="scroll-bar">
    <nav class="menu" id="Home">
      <ul>
        <li><a href="#Home">Home</a></li>
         <li><a href="#Movies">Movies</a></li>
          <li><a href="web-series.html">Web Series</a></li>
           <li><a href="kids.html">Kids</a></li>
            <li><a href="tv.html">TV</a></li>
             <li><a href="dummy.html">Premium</a></li>
              <li><a href="login.html">Login</a></li>
              <li><a href="contactus.html">Contact Us</a></a></li>
      </ul>
      <form class="search-form">
        <input type="text" placeholder="Search">
        <button>Search</button>
    </nav>

    <marquee>Welcome To <i>ApnaTheatre</i>.com<sup>&reg;</sup></marquee>

      <br><br>
    <img src="./Images/logo.jpg" class="logo">

    <label class="online">Stream Latest Movies Now!</label>
    <nav class="menu2">
     <ul>
	         <li><a href="popular.html">Popular</a> </li>
          <li><a href="crime.html">Crime</a></li>
          <li><a href="suspense.html" style="font-size: 14px">Suspense & Thriller</a></li>
          <li><a href="action.html">Action</a></li>
          <li><a href="fantasy.html" style="font-size: 14px">Sci-Fi & Fantasy</a></li>
         <li><a href="documentary.html">Documentary</a></li>
          <li><a href="horror.html">Horror</a></li>
          <li><a href="drama.html">Drama</a></li>
          <li><a href="war.html">War & Politics</a></li>
          <li><a href="comedy.html">Comedy</a></li>
          <li><a href="romance.html">Romance</a></li>
      </ul>
    </nav>
    <!--
    <div class="slider-holder">

        <div class="image-holder">
            <img src="./Images/scam.jpg" class="slider-image" />
            <img src="./Images/got.jpg" class="slider-image" />
            <img src="./Images/breaking.jpg" class="slider-image" />
            <img src="./Images/mirzapur.jpg" class="slider-image" />
            <img src="./Images/sacred.jpg" class="slider-image" />
            <img src="./Images/infinity.jpg" class="slider-image" />
            <img src="./Images/kota.jpg" class="slider-image" />
            <img src="./Images/apharan.jpg" class="slider-image" />
            <img src="./Images/bat.jpg" class="slider-image" />
            <img src="./Images/criminal.jpg" class="slider-image" />





        </div>


    </div>-->

    <div class="buddy">
        <div class="slider">
            <div class="slide_track">
                <div class="slide">
                    <img src="./Images/apharan.jpg" alt="" />
                </div>
                
                <div class="slide">
                    <img src="./Images/bat.jpg" alt="" />
                </div>
                
                <div class="slide">
                    <img src="./Images/breaking.jpg" alt="" />
                </div>
                
                <div class="slide">
                    <img src="./Images/criminal.jpg" alt="" />
                </div>
                
                <div class="slide">
                    <img src="./Images/got.jpg" alt="" />
                </div>
                
                <div class="slide">
                    <img src="./Images/infinity.jpg" alt="" />
                </div>
                
                <div class="slide">
                    <img src="./Images/kota.jpg" alt="" />
                </div>

                <div class="slide">
                    <img src="./Images/upsc.jpg" alt="" />
                </div>

                <div class="slide">
                    <img src="./Images/edu.jpg" alt="" />
                </div>
                
                <div class="slide">
                    <img src="./Images/mirzapur.jpg" alt="" />
                </div>
                
                <div class="slide">
                    <img src="./Images/sacred.jpg" alt="" />
                </div>
                
                <div class="slide">
                    <img src="./Images/scam.jpg" alt="" />
                </div>

                <div class="slide">
                    <img src="./Images/apharan.jpg" alt="" />
                </div>

                <div class="slide">
                    <img src="./Images/bat.jpg" alt="" />
                </div>
                
                <div class="slide">
                    <img src="./Images/breaking.jpg" alt="" />
                </div>
                
                <div class="slide">
                    <img src="./Images/criminal.jpg" alt="" />
                </div>
                
                <div class="slide">
                    <img src="./Images/got.jpg" alt="" />
                </div>
                
                <div class="slide">
                    <img src="./Images/infinity.jpg" alt="" />
                </div>
                
                <div class="slide">
                    <img src="./Images/kota.jpg" alt="" />
                </div>

                <div class="slide">
                    <img src="./Images/upsc.jpg" alt="" />
                </div>

                <div class="slide">
                    <img src="./Images/edu.jpg" alt="" />
                </div>
                
                <div class="slide">
                    <img src="./Images/mirzapur.jpg" alt="" />
                </div>
                
                <div class="slide">
                    <img src="./Images/sacred.jpg" alt="" />
                </div>
                
                <div class="slide">
                    <img src="./Images/scam.jpg" alt="" />
                </div>
            </div>
        </div>
    </div>

    <div class="maincontainer">

        <h2>Movies</h2>
        <hr>
        <div class="container" id="Movies">
            <div class="poster">
                <img src="./Images/aaa.jpg" alt="">
                <div class="flim">
                    <b>Andaz Apna Apna</b>
                    <br>
                    IMDb - 8.2
                </div>
            </div>

            <div class="poster">
                <img src="./Images/chakde.jpg" alt="">
                <div class="flim">
                    <b>Chakde India</b>
                    <br>
                    IMDb - 8.2
                </div>
            </div>
            
            <div class="poster">
                <img src="./Images/milkha.jpg" alt="">
                <div class="flim">
                    <b>Bhaag Milkha Bhaag</b>
                    <br>
                    IMDb - 8.2
                </div>
            </div>

            <div class="poster">
                <img src="./Images/wed.jpg" alt="">
                <div class="flim">
                    <b>A Wednesday</b>
                    <br>
                    IMDb - 8.1
                </div>
            </div>

            <div class="poster">
                <img src="./Images/dhoni.jpg" alt="">
                <div class="flim">
                    <b>Ms Dhoni : The Untold Story</b>
                    <br>
                    IMDb - 7.8
                </div>
            </div>

            <div class="poster">
                <img src="./Images/drishyam.jpg" alt="">
                <div class="flim">
                    <b>Drishyam</b>
                    <br>
                    IMDb - 8.2
                </div>
            </div>

            <div class="poster">
                <img src="./Images/dil.jpg" alt="">
                <div class="flim">
                    <b>Dilwale Dulhania Le Jayenge</b>
                    <br>
                    IMDb - 7.1
                </div>
            </div>


            <div class="poster">
                <img src="./Images/gangs.jpg" alt="">
                <div class="flim">
                    <b>Gangs of Wasseypur</b>
                    <br>
                    IMDb - 8.2
                </div>
            </div>

            <div class="poster">
                <img src="./Images/sholay.jpg" alt="">
                <div class="flim">
                    <b>Sholay</b>
                    <br>
                    IMDb - 8.2
                </div>
            </div>

            <div class="poster">
                <img src="./Images/rdb.jpg" alt="">
                <div class="flim">
                    <b>Rang De Basanti</b>
                    <br>
                    IMDb - 8.2
                </div>
            </div>

            <div class="poster">
                <img src="./Images/mbbs.jpg" alt="">
                <div class="flim">
                    <b>Munna Bhai MBBS</b>
                    <br>
                    IMDb - 8.1
                </div>
            </div>

            <div class="poster">
                <img src="./Images/kgf.jpg" alt="">
                <div class="flim">
                    <b>KGF</b>
                    <br>
                    IMDb - 8.2
                </div>
            </div>

            <div class="poster">
                <img src="./Images/inter.jpg" alt="">
                <div class="flim">
                    <b>Interstellar</b>
                    <br>
                    IMDb - 8.6
                </div>
            </div>

        </div>
        <!---next block -->

        <h2>Web Series</h2>
        <hr>
        <div class="container" id="WebSeries">
            <div class="poster">
                <img src="./Images/upsc.jpg" alt="">
                <div class="flim">
                    <b>Aspirants</b>
                    <br>
                    IMDb - 9
                </div>
            </div>

            <div class="poster">
                <img src="./Images/money.jpg" alt="">
                <div class="flim">
                    <b>Money Heist</b>
                    <br>
                    IMDb - 8.3
                </div>
            </div>

            <div class="poster">
                <img src="./Images/luci.jpg" alt="">
                <div class="flim">
                    <b>Lucifier</b>
                    <br>
                    IMDb - 8.1
                </div>
            </div>

            <div class="poster">
                <img src="./Images/mirzapur.jpg" alt="">
                <div class="flim">
                    <b>Mirzapur</b>
                    <br>
                    IMDb - 8.4
                </div>
            </div>

            <div class="poster">
                <img src="./Images/sacred.jpg" alt="">
                <div class="flim">
                    <b>Sacred Games</b>
                    <br>
                     IMDb - 8.7
                </div>
            </div>

            <div class="poster">
                <img src="./Images/got.jpg" alt="">
                <div class="flim">
                    <b>Game of Thrones</b>
                    <br>
                    IMDb - 9.3
                </div>
            </div>

            <div class="poster">
                <img src="./Images/breaking.jpg" alt="">
                <div class="flim">
                    <b>Breaking Bad</b>
                    <br>
                    IMDb - 9.5
                </div>
            </div>

            <div class="poster">
                <img src="./Images/kota.jpg" alt="">
                <div class="flim">
                    <b>Kota Factory</b>
                    <br>
                    IMDb - 9.0
                </div>
            </div>

            <div class="poster">
                <img src="./Images/cricket.jpg" alt="">
                <div class="flim">
                    <b>Inside Edge</b>
                    <br>
                    IMDb - 8.0
                </div>
            </div>
            
            <div class="poster">
                <img src="./Images/tvf.jpg" alt="">
                <div class="flim">
                    <b>Pitchers</b>
                    <br>
                    IMDb - 9.1
                </div>
            </div>
            
            <div class="poster">
                <img src="./Images/day.jpg" alt="">
                <div class="flim">
                    <b>Selection Day</b>
                    <br>
                    IMDb - 7.4
                </div>
            </div>
            
            <div class="poster">
                <img src="./Images/scam.jpg" alt="">
                <div class="flim">
                    <b>Scam 1992 : The Harshad Mehta Story</b>
                    <br>
                    IMDb - 9.5
                </div>
            </div>
            
            <div class="poster">
                <img src="./Images/asur.jpg" alt="">
                <div class="flim">
                    <b>Asur : Welcome to your Dark Side</b>
                    <br>
                    IMDb - 8.4
                </div>
            </div>
            
            <div class="poster">
                <img src="./Images/panch.jpg" alt="">
                <div class="flim">
                    <b>Panchayat</b>
                    <br>
                    IMDb - 8.7
                </div>
            </div>
            
            <div class="poster">
                <img src="./Images/ashram.jpg" alt="">
                <div class="flim">
                    <b>Aashram</b>
                    <br>
                    IMDb - 7.5
                </div>
            </div>

        </div>
        <!---third block -->

        <h2>Kids</h2>
        <hr>
        <div class="container" id="Kids">
            <div class="poster">
                <img src="./Images/bat.jpg" alt="">
                <div class="flim">
                    <b>The Dark Knight Rises</b>
                    <br>
                   IMDb - 8.4
                </div>
            </div>

            <div class="poster">
                <img src="./Images/narnia.jpg" alt="">
                <div class="flim">
                    <b>The Chronicles of Narnia</b>
                    <br>
                    IMDb - 6.9
                </div>
            </div>

            <div class="poster">
                <img src="./Images/endgame.jpg" alt="">
                <div class="flim">
                    <b>Avengers : Endgame</b>
                    <br>
                    IMDb - 8.4
                </div>
            </div>

            <div class="poster">
                <img src="./Images/infinity.jpg" alt="">
                <div class="flim">
                    <b>Avengers : Infinity War</b>
                    <br>
                    IMDb - 8.4
                </div>
            </div>

            <div class="poster">
                <img src="./Images/spider.jpg" alt="">
                <div class="flim">
                    <b>Spider Man</b>
                    <br>
                    IMDb - 7.3
                </div>
            </div>

            <div class="poster">
                <img src="./Images/infinity.jpg" alt="">
                <div class="flim">
                    <b>Avengers : Infinity War</b>
                    <br>
                    IMDb - 8.4
                </div>
            </div>
        </div>
    </div>

    <script src="./static/script.js"></script>
    </div>
    <div id="waterdrop"></div>
<<<<<<< HEAD
=======
    <footer class="footer-distributed">


        <div class="footer-right">
>>>>>>> f8c40097


    <footer class="footer">
        <div class="footer-content">
            <div class="footer-left">
                <h2 class="footer-heading">ApnaTheatre</h2>
                <a class="footer-links" href="#" style="color:	#4267B2"><i class="fab fa-facebook-f facebook"></i></a>
                <a class="footer-links" href="#"><i class="fab fa-twitter twitter" style="color:#1DA1F2"></i></a>
                <a class="footer-links" href="#"><i class="fab fa-telegram telegram" style="color:#0088CC"></i></a>
                <a class="footer-links" href="#"><i class="fab fa-instagram instagram" style="color:#8a3ab9"></i></a>
                <a class="footer-links" href="https://github.com/QAZIMAAZARSHAD/Movie-Streaming-Website" style="color:black"><i class="fab fa-github github"></i></a>
            </div>
            <div class="footer-middle">
            <h2 class="footer-heading">Services</h2>
            <ul class="footer-middle-list">
                <li class="footer-middle-list-item"><a href="#Movies">Stream latest Movies</a> </li>
                <li class="footer-middle-list-item"><a href="web-series.html">Watch Web Series</a> </li>
                <li class="footer-middle-list-item"><a href="tv.html">All TV Programs</a> </li>
                <li class="footer-middle-list-item"><a href="kids.html">Everything for Kids</a> </li>
                <li class="footer-middle-list-item"><a href="dummy.html">Enjoy Premium</a> </li>
            </ul>
            </div>
            <div class="footer-right">
                <p class="footer-links">
                    <h2 class="footer-heading">Contact Us</h2>
                    <p class="footer-contact-tagline">Feel free to contact us.</p>
                    <a class="footer-contact-button" href="#">Contact</a>
                </p>
            </div>
        </div>
        <hr id="footer-hr">
        <div class="footer-copyright" >
            <span  >Copyright &copy; and &reg; Since 2021 Under ApnaTheatre.com : (Project Is Done By Qazi Maaz Arshad)</span>
        </div>
    </footer>
        
    

<script src="https://cdnjs.cloudflare.com/ajax/libs/jquery/3.4.1/jquery.min.js"></script>
<script src="http://code.jquery.com/ui/1.11.4/jquery-ui.js"></script>
<script src="https://daniellaharel.com/raindrops/js/raindrops.js"></script>

<script> jQuery('#waterdrop').raindrops({color:'#292c2f', canvasHeight:150, density: 0.1, frequency: 20});
</script>
  </body>
</html><|MERGE_RESOLUTION|>--- conflicted
+++ resolved
@@ -501,13 +501,6 @@
     <script src="./static/script.js"></script>
     </div>
     <div id="waterdrop"></div>
-<<<<<<< HEAD
-=======
-    <footer class="footer-distributed">
-
-
-        <div class="footer-right">
->>>>>>> f8c40097
 
 
     <footer class="footer">
