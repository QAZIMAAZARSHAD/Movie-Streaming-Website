*{
margin: 0;
padding: 0;
}
  
body {
    background: black;
    margin: 0;
}

.menu {
<<<<<<< HEAD
    width: 100%;
    background: black;
    overflow: auto;
}

.menu ul {
    margin: 0;
    padding: 0;
    list-style: none;
    line-height: 60px;
}

.menu li {
    float: left;
}

.menu ul li a {
    background: black;
    text-decoration: none;
    width: 140px;
    display: block;
    text-align: center;
    color: whitesmoke;
    font-size: 16px;
    letter-spacing: 0.5px;
}

.menu li a:hover {
    color: red;
    opacity: 0.5;
    font-size: 18px;
}

.search-form {
    margin-top: 15px;
    float: right;
}

input[type="text"] {
    padding: 7px;
    border: none;
    font-size: 16px;
}

button {
    float: right;
    background: red;
    color: white;
    border-radius: 0 5px 5px 0;
    cursor: pointer;
    position: relative;
    padding: 7px;
    border: none;
    font-size: 16px;
=======
  background: black;
  overflow: auto;
}

/* Navbar Css  */
#header-nav .nav-link {
  color: white;
  font-size: 20px;
  margin-left: 20px;

}

.menu li a:hover {
  color: red !important;
  opacity: 0.5;
>>>>>>> c2c75d6f
}

marquee {
    color: red;
    font-size: 25px;
    font-family: Arial;
    background: black;
}

.logo {
<<<<<<< HEAD
    width: 200px;
    height: 100px;
    margin-top: 20px;
    padding-bottom: 20px;
    padding-left: 20px;
    float: left;
    background: black;
    transform: scale(1);
    transition-property: width;
    transform: translateY(0px);
    transition-duration: 5s, 5s;
    transition: transform 4s, 4s;
}

.logo:hover {
    width: 300px;
    transform: translateY(-30px);
}

.online {
    color: red;
    font-size: 50px;
    padding-left: 40px;
    float: center;
    background: black;
}

.menu2 {
    width: 100%;
    background: black;
    overflow: auto;
}

.menu2 ul {
    margin: 0;
    padding: 0;
    list-style: none;
    line-height: 50px;
}

.menu2 li {
    float: left;
}

.menu2 ul li a {
    background: black;
    text-decoration: none;
    width: 120px;
    display: inline-block;
    word-spacing: 0px;
    text-align: center;
    color: whitesmoke;
    font-size: 16px;
    letter-spacing: 0px;
}

.menu2 li a:hover {
    color: red;
    opacity: 0.5;
    background: black;
    font-size: 18px;
}


/*
.slider-holder
        {
            width: 10000px;
            height: 400px;
            margin-left: auto;
            margin-right: auto;
            margin-top: 20px;
            text-align: center;
            overflow: hidden;
        }
        .image-holder
        {
            width: 2400px;
            background-color:black;
            height: 400px;
            clear: both;
            position: relative;
            transform: translate3d(0, 0, 0);
            -webkit-transition: left 2s;
            -moz-transition: left 2s;
            -o-transition: left 2s;
            transition: left 2s ;
            animation: moveSlideshow 12s linear infinite;
        }
        .slider-image
        {
            float: left;
            margin: 0px;
            padding: 0px;
            position: relative;
            transform: translate3d(0, 0, 0);
            animation: moveSlideshow 12s linear infinite;
        }
        @keyframes moveSlideshow {
  100% {
    transform: translateX(-66.6666%);
  }
=======
  width: 81px;
  height: 52px;
  padding: 3px;
}
.container, .container-fluid, .container-lg, .container-md, .container-sm, .container-xl, .container-xxl {
  padding-left: 0px !important;
  }
  .row>*{
    padding-left: 0px !important;
  }
.online {
  color: red;
  font-size: 27px;
  padding: 10px 25px;
  text-align: center;
  display: block;
  background: black;
}
#variety{
  margin-bottom: 2rem;
>>>>>>> c2c75d6f
}



.buddy {
    display: grid;
    place-items: center;
    margin-left: auto;
    margin-right: auto;
    margin-top: 40px;
    margin-bottom: 50px;
}

.slider {
    height: 250px;
    margin: auto;
    position: relative;
    width: 90%;
    display: grid;
    place-items: center;
}

.slide_track {
    display: flex;
    width: calc(250px * 20);
    animation: scroll 15s linear infinite;
}

.slide_track:hover {
    animation-play-state: paused;
}

@keyframes scroll {
    0% {
        transform: translateX(0);
    }
    100% {
        transform: translateX(calc(-250px * 10));
    }
}

.slide {
    height: 200px;
    width: 250px;
    display: flex;
    align-items: center;
    padding: 15px;
    perspective: 100px;
}

img {
    width: 100%;
    transition: transform 1s;
}

img:hover {
    transform: translateZ(20px);
}


/* Gradient shadows*/

.slider::before,
.slider::after {
    content: "";
    height: 100%;
    position: absolute;
    width: 15%;
    z-index: 2;
}

.slider::before {
    left: 0;
    top: 0;
}

.slider::after {
    right: 0;
    top: 0;
    transform: rotateZ(180deg);
}

container {
    background-color: black;
    width: 100%;
    height: 100%;
    margin-left: 50px;
}

.poster {
    margin: 10px 10px 10px 10px;
    display: inline-block;
    position: relative;
    margin-left: 30px;
}


/* Hover Images */

.poster {
    overflow: hidden;
}

.poster img {
    transition: transform 0.5s ease;
}

.poster:hover img {
    transform: scale(1.2);
}

.flim {
    text-align: center;
    position: absolute;
    bottom: 0%;
    background: rgb(0, 0, 0);
    background: rgba(0, 0, 0, 0.5);
    color: white;
    width: 100%;
}

.hr {
    width: 95%;
    height: 2px;
    color: black;
}

maincontainer {
    background-color: black;
    margin: -40px 35px 36px 1px;
    width: 100%;
}

.maincontainer h2 {
<<<<<<< HEAD
    color: red;
    margin-left: 50px;
=======
  color: red;
text-align: center;
>>>>>>> c2c75d6f
}

.foot {
    text-align: center;
    background-color: black;
    color: red;
    height: 50px;
    margin: 30px;
}

.modal {
    display: none;
    position: fixed;
    z-index: 1;
    padding-top: 100px;
    left: 0;
    top: 0;
    width: 100%;
    height: 100%;
    overflow: auto;
    background-color: rgb(0, 0, 0);
    background-color: rgba(0, 0, 0, 0.4);
}

.modal-content {
    background-color: #fefefe;
    margin: auto;
    padding: 20px;
    border: 1px solid #888;
    width: 80%;
}

.close {
    color: #aaaaaa;
    float: right;
    font-size: 28px;
    font-weight: bold;
}

.close:hover,
.close:focus {
    color: #000;
    text-decoration: none;
    cursor: pointer;
}

.buttonmodal button {
    margin-left: 50%;
    margin-top: 10%;
    margin-right: 50%;
    margin-bottom: 50%;
    background: red;
    color: white;
    border-radius: 5px 5px 5px 5px;
    cursor: pointer;
    padding: 7px;
    border: none;
    font-size: 25px;
}
<<<<<<< HEAD


=======
.contactForm{
  margin: 5px;
}
>>>>>>> c2c75d6f
/* Contact Us CSS starts*/

.box {
<<<<<<< HEAD
    background: url("https://cdn.pixabay.com/photo/2017/09/17/08/39/curtain-2757815_960_720.png");
    color: white;
    text-align: center;
    z-index: 1;
=======
  background: url("https://cdn.pixabay.com/photo/2017/09/17/08/39/curtain-2757815_960_720.png") no-repeat center center/cover;
  color: white;
  text-align: center;
  z-index: 1;
>>>>>>> c2c75d6f
}

.text {
    padding: 100px 0;
}

.box p {
    font-size: 18px;
}

.red {
    color: orangered;
}

.redline {
<<<<<<< HEAD
    width: 100px;
    height: 3px;
    background-color: red;
    border: none;
=======
  width: 0px;
  height: 3px;
  background-color: red;
  border: none;
>>>>>>> c2c75d6f
}

.touch h2 {
    padding-top: 20px;
    text-align: center;
    color: #fefefe;
}

.form-margin {
    margin-top: 40px;
}

.left {
    text-align: left;
}

h3 {
    font-variant: bold;
    color: #fefefe;
}

.redline-address {
    border: none;
    height: 3px;
    background-color: orangered;
    width: 140px;
    margin-bottom: 20px;
}

.address {
    padding-top: 50px;
}

.address p {
    font-weight: bold;
    color: #afadad;
    margin: 3px;
}

.phone-e {
    padding: 15px 0;
}

.c_logo img {
    height: 100px;
    width: 100px;
    z-index: 2;
    float: left;
    margin-top: 10px;
}

.bottom-gap {
    margin-bottom: 100px;
}


/*validation css*/

input.ng-valid {
    background-color: #dff0d8;
}

input.ng-invalid {
    background-color: #f2dede;
}

input.ng-pristine {
    background-color: white;
}

textarea.ng-invalid {
    background-color: #f2dede;
}

textarea.ng-pristine {
    background-color: white;
}

textarea.ng-valid {
    background-color: #dff0d8;
}


/* contact us CSS ends */

.scroll-bar {
    height: auto;
    width: auto;
    margin: auto;
    overflow-y: auto;
    overflow-x: hidden;
    max-width: 100%;
}

::-webkit-scrollbar-track {
    border: 5px solid #2c2f30;
    /* border color does not support transparent on scrollbar
  // border-color: transparent;*/
    background-color: black;
}

::-webkit-scrollbar {
    width: 15px;
    background-color: #2c2f30;
}

::-webkit-scrollbar-thumb {
    background-color: red;
    border-radius: 10px;
}


/* CSS FOR FOOTER */

@import url(https://fonts.googleapis.com/css?family=Roboto:400,500,300,700);
.footer-distributed {
    background-color: #292c2f;
    box-shadow: 0 1px 1px 0 rgba(0, 0, 0, 0.12);
    box-sizing: border-box;
    width: 100%;
    text-align: left;
    font: normal 16px sans-serif;
    padding: 20px 20px;
}

.footer-distributed .footer-left p {
    color: #8f9296;
    font-size: 14px;
    margin: 0;
}


/* Footer links */

.footer-distributed p.footer-links {
    font-size: 18px;
    font-weight: bold;
    color: #ffffff;
    margin: 0 0 10px;
    padding: 0;
    transition: ease .25s;
    font-family: Verdana, Geneva, Tahoma, sans-serif;
}

.footer-distributed p.footer-links a {
    display: inline-block;
    line-height: 1.8;
    text-decoration: none;
    color: inherit;
    transition: ease .25s;
}

.footer-distributed .footer-links a:before {
    content: "·";
    font-size: 20px;
    left: 0;
    color: #fff;
    display: inline-block;
    padding-right: 5px;
}

.footer-distributed .footer-links .link-1:before {
    content: none;
}

.footer-distributed .footer-right {
    float: right;
    margin-top: 6px;
    max-width: 180px;
}

.footer-distributed .footer-right a {
    display: inline-block;
    width: 35px;
    height: 35px;
    background-color: #647681;
    border-radius: 2px;
    font-size: 20px;
    color: #ffffff;
    text-align: center;
    line-height: 35px;
    margin-left: 3px;
    transition: all .25s;
}

.footer-distributed .footer-right a:hover {
    transform: scale(1.1);
    -webkit-transform: scale(1.1);
}

<<<<<<< HEAD
.footer-distributed p.footer-links a:hover {
    text-decoration: underline;
}

=======
.footer-distributed .footer-right a:hover{transform:scale(1.1); -webkit-transform:scale(1.1); background-color:red; color:black}

.footer-distributed p.footer-links a:hover{text-decoration:underline;}
.footer-distributed .footer-left a:hover{color:red;}
>>>>>>> c2c75d6f

/* Media Queries */

@media (max-width: 600px) {
    .footer-distributed .footer-left,
    .footer-distributed .footer-right {
        text-align: center;
    }
    .footer-distributed .footer-right {
        float: none;
        margin: 0 auto 20px;
    }
    .footer-distributed .footer-left p.footer-links {
        line-height: 1.8;
    }
}

#waterdrop {
    height: 30px;
}

#waterdrop canvas {
    bottom: -70px !important;
}


/* Cursor Added */

#Movies img:hover {
    cursor: pointer;
}

#Movies b:hover {
    cursor: pointer;
}

#WebSeries img:hover {
    cursor: pointer;
}

#WebSeries b:hover {
    cursor: pointer;
}

#Kids img:hover {
    cursor: pointer;
}

#Kids b:hover {
    cursor: pointer;
}<|MERGE_RESOLUTION|>--- conflicted
+++ resolved
@@ -9,7 +9,6 @@
 }
 
 .menu {
-<<<<<<< HEAD
     width: 100%;
     background: black;
     overflow: auto;
@@ -64,7 +63,6 @@
     padding: 7px;
     border: none;
     font-size: 16px;
-=======
   background: black;
   overflow: auto;
 }
@@ -80,7 +78,6 @@
 .menu li a:hover {
   color: red !important;
   opacity: 0.5;
->>>>>>> c2c75d6f
 }
 
 marquee {
@@ -91,7 +88,6 @@
 }
 
 .logo {
-<<<<<<< HEAD
     width: 200px;
     height: 100px;
     margin-top: 20px;
@@ -194,7 +190,6 @@
   100% {
     transform: translateX(-66.6666%);
   }
-=======
   width: 81px;
   height: 52px;
   padding: 3px;
@@ -215,7 +210,6 @@
 }
 #variety{
   margin-bottom: 2rem;
->>>>>>> c2c75d6f
 }
 
 
@@ -350,13 +344,10 @@
 }
 
 .maincontainer h2 {
-<<<<<<< HEAD
     color: red;
     margin-left: 50px;
-=======
   color: red;
 text-align: center;
->>>>>>> c2c75d6f
 }
 
 .foot {
@@ -416,28 +407,24 @@
     border: none;
     font-size: 25px;
 }
-<<<<<<< HEAD
-
-
-=======
+
+
 .contactForm{
   margin: 5px;
 }
->>>>>>> c2c75d6f
+
 /* Contact Us CSS starts*/
 
 .box {
-<<<<<<< HEAD
     background: url("https://cdn.pixabay.com/photo/2017/09/17/08/39/curtain-2757815_960_720.png");
     color: white;
     text-align: center;
     z-index: 1;
-=======
   background: url("https://cdn.pixabay.com/photo/2017/09/17/08/39/curtain-2757815_960_720.png") no-repeat center center/cover;
   color: white;
   text-align: center;
   z-index: 1;
->>>>>>> c2c75d6f
+
 }
 
 .text {
@@ -453,17 +440,17 @@
 }
 
 .redline {
-<<<<<<< HEAD
+
     width: 100px;
     height: 3px;
     background-color: red;
     border: none;
-=======
+
   width: 0px;
   height: 3px;
   background-color: red;
   border: none;
->>>>>>> c2c75d6f
+
 }
 
 .touch h2 {
@@ -654,17 +641,17 @@
     -webkit-transform: scale(1.1);
 }
 
-<<<<<<< HEAD
+
 .footer-distributed p.footer-links a:hover {
     text-decoration: underline;
 }
 
-=======
+
 .footer-distributed .footer-right a:hover{transform:scale(1.1); -webkit-transform:scale(1.1); background-color:red; color:black}
 
 .footer-distributed p.footer-links a:hover{text-decoration:underline;}
 .footer-distributed .footer-left a:hover{color:red;}
->>>>>>> c2c75d6f
+
 
 /* Media Queries */
 
@@ -715,4 +702,8 @@
 
 #Kids b:hover {
     cursor: pointer;
+}
+
+#Kids b:hover{
+  cursor: pointer;
 }