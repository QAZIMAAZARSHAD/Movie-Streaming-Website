--- conflicted
+++ resolved
@@ -414,15 +414,14 @@
             </div>
         </div>
     </div>
-<<<<<<< HEAD
+
     <footer>
         <div class="foot">
             <span><b style="background-color:black; padding: 10px;box-shadow: 0 4px 8px 0 rgba(0, 0, 0, 0.2), 0 6px 20px 0 ">AT</b>&nbsp; &nbsp;  Copyright &copy; and &reg; Since <span class="year">2021</span>
 	Under ApnaTheatre.com : (Project Is Done By Qazi Maaz Arshad)</span>
         </div>
     </footer>
-=======
->>>>>>> 2b11f6a6
+
     <script src="./static/script.js"></script>
     </div>
     <div id="waterdrop"></div>
