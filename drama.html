--- conflicted
+++ resolved
@@ -75,11 +75,7 @@
                         <li class="nav-item">
                           <a class="nav-link" href="anime.html">Anime</a>
                         </li>
-<<<<<<< HEAD
-                        <li class="nav-item">
-=======
                           <li class="nav-item">
->>>>>>> ad663fa2
                             <a class="nav-link" href="premium.html">Premium</a>
                         </li>
                         <li class="nav-item">
