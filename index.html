--- conflicted
+++ resolved
@@ -21,15 +21,16 @@
             <li><a href="#Web Series">Web Series</a></li>
             <li><a href="kids.html">Kids</a></li>
             <li><a href="dummy.html">TV</a></li>
-<<<<<<< HEAD
             <li><a href="dummy.html">Premium</a></li>
             <li><a href="login.html">Login</a></li>
+            <li><a href="contactus.html">Contact Us</a></a></li>
         </ul>
         <form class="search-form">
             <input type="text" placeholder="Search">
             <button>Search</button>
         </nav>
         <marquee>Welcome To <i>ApnaTheatre</i>.com<sup>&reg;</sup></marquee>
+        <br><br>
         <img src="./Images/logo.jpg" class="logo">
         <label class="online">Stream Latest Movies Now!</label>
         <nav class="menu2">
@@ -46,7 +47,7 @@
             <li><a href="comedy.html">Comedy</a></li>
         </ul>
         </nav>
-        <div class="slider-holder">
+        <!-- <div class="slider-holder">
             
             <div class="image-holder">
                 <img src="./Images/scam.jpg" class="slider-image" />
@@ -59,53 +60,91 @@
                 <img src="./Images/apharan.jpg" class="slider-image" />
                 <img src="./Images/bat.jpg" class="slider-image" />
             <img src="./Images/criminal.jpg" class="slider-image" />
-=======
-             <li><a href="dummy.html">Premium</a></li>
-              <li><a href="login.html">Login</a></li>
-              <li><a href="contactus.html">Contact Us</a></a></li>
-      </ul>
-      <form class="search-form">
-        <input type="text" placeholder="Search">
-        <button>Search</button>
-    </nav>
-    <marquee>Welcome To <i>ApnaTheatre</i>.com<sup>&reg;</sup></marquee>
-      <br><br>
-    <img src="./Images/logo.jpg" class="logo">
-    <label class="online">Stream Latest Movies Now!</label>
-    <nav class="menu2">
-     <ul>
-	         <li><a href="popular.html">Popular</a> </li>
-          <li><a href="crime.html">Crime</a></li>
-          <li><a href="suspense.html" style="font-size: 14px">Suspense & Thriller</a></li>
-          <li><a href="action.html">Action</a></li>
-          <li><a href="fantasy.html" style="font-size: 14px">Sci-Fi & Fantasy</a></li>
-         <li><a href="documentary.html">Documentary</a></li>
-          <li><a href="horror.html">Horror</a></li>
-          <li><a href="drama.html">Drama</a></li>
-          <li><a href="war.html">War & Politics</a></li>
-          <li><a href="comedy.html">Comedy</a></li>
-      </ul>
-    </nav>
-    <!--
-    <div class="slider-holder">
 
-        <div class="image-holder">
-            <img src="./Images/scam.jpg" class="slider-image" />
-            <img src="./Images/got.jpg" class="slider-image" />
-            <img src="./Images/breaking.jpg" class="slider-image" />
-            <img src="./Images/mirzapur.jpg" class="slider-image" />
-            <img src="./Images/sacred.jpg" class="slider-image" />
-            <img src="./Images/infinity.jpg" class="slider-image" />
-            <img src="./Images/kota.jpg" class="slider-image" />
-            <img src="./Images/apharan.jpg" class="slider-image" />
-            <img src="./Images/bat.jpg" class="slider-image" />
-           <img src="./Images/criminal.jpg" class="slider-image" />
->>>>>>> 14656956
+            </div>
+        
+        </div> -->
 
-            </div>
-        
+        <div class="buddy">
+
+            <div class="slider">
+                <div class="slide_track">
+    
+                    <div class="slide">
+                        <img src="./Images/apharan.jpg" alt="" />
+                    </div>
+    
+                    <div class="slide">
+                        <img src="./Images/bat.jpg" alt="" />
+                    </div>
+                    <div class="slide">
+                        <img src="./Images/breaking.jpg" alt="" />
+                    </div>
+                    <div class="slide">
+                        <img src="./Images/criminal.jpg" alt="" />
+                    </div>
+                    <div class="slide">
+                        <img src="./Images/got.jpg" alt="" />
+                    </div>
+                    <div class="slide">
+                        <img src="./Images/infinity.jpg" alt="" />
+                    </div>
+                    <div class="slide">
+                        <img src="./Images/kota.jpg" alt="" />
+                    </div>
+                    <div class="slide">
+                        <img src="./Images/mirzapur.jpg" alt="" />
+                    </div>
+                    <div class="slide">
+                        <img src="./Images/sacred.jpg" alt="" />
+                    </div>
+                    <div class="slide">
+                        <img src="./Images/scam.jpg" alt="" />
+                    </div>
+    
+    
+                    <div class="slide">
+                        <img src="./Images/apharan.jpg" alt="" />
+                    </div>
+    
+                    <div class="slide">
+                        <img src="./Images/bat.jpg" alt="" />
+                    </div>
+                    <div class="slide">
+                        <img src="./Images/breaking.jpg" alt="" />
+                    </div>
+                    <div class="slide">
+                        <img src="./Images/criminal.jpg" alt="" />
+                    </div>
+                    <div class="slide">
+                        <img src="./Images/got.jpg" alt="" />
+                    </div>
+                    <div class="slide">
+                        <img src="./Images/infinity.jpg" alt="" />
+                    </div>
+                    <div class="slide">
+                        <img src="./Images/kota.jpg" alt="" />
+                    </div>
+                    <div class="slide">
+                        <img src="./Images/mirzapur.jpg" alt="" />
+                    </div>
+                    <div class="slide">
+                        <img src="./Images/sacred.jpg" alt="" />
+                    </div>
+                    <div class="slide">
+                        <img src="./Images/scam.jpg" alt="" />
+                    </div>
+    
+    
+    
+    
+    
+                </div>
+    
+            </div>
+    
         </div>
-<<<<<<< HEAD
+
         
         <div class="row justify-content-center" style="margin:50px 20px 50px 20px;">
             <div class="row"><h3 class="section-title">Movies</h3></div>
@@ -116,102 +155,6 @@
                     <h5 class="card-title">Andaz Apna Apna</h5>
                     <span class="movie_info"></span>
                     <span class="movie_info_rating"><i class="fas fa-star"></i> IMDb - 8.2/ 10</span>
-=======
-
-    </div>-->
-
-    
-    <div class="buddy">
-
-        <div class="slider">
-            <div class="slide_track">
-
-                <div class="slide">
-                    <img src="./Images/apharan.jpg" alt="" />
-                </div>
-
-                <div class="slide">
-                    <img src="./Images/bat.jpg" alt="" />
-                </div>
-                <div class="slide">
-                    <img src="./Images/breaking.jpg" alt="" />
-                </div>
-                <div class="slide">
-                    <img src="./Images/criminal.jpg" alt="" />
-                </div>
-                <div class="slide">
-                    <img src="./Images/got.jpg" alt="" />
-                </div>
-                <div class="slide">
-                    <img src="./Images/infinity.jpg" alt="" />
-                </div>
-                <div class="slide">
-                    <img src="./Images/kota.jpg" alt="" />
-                </div>
-                <div class="slide">
-                    <img src="./Images/mirzapur.jpg" alt="" />
-                </div>
-                <div class="slide">
-                    <img src="./Images/sacred.jpg" alt="" />
-                </div>
-                <div class="slide">
-                    <img src="./Images/scam.jpg" alt="" />
-                </div>
-
-
-                <div class="slide">
-                    <img src="./Images/apharan.jpg" alt="" />
-                </div>
-
-                <div class="slide">
-                    <img src="./Images/bat.jpg" alt="" />
-                </div>
-                <div class="slide">
-                    <img src="./Images/breaking.jpg" alt="" />
-                </div>
-                <div class="slide">
-                    <img src="./Images/criminal.jpg" alt="" />
-                </div>
-                <div class="slide">
-                    <img src="./Images/got.jpg" alt="" />
-                </div>
-                <div class="slide">
-                    <img src="./Images/infinity.jpg" alt="" />
-                </div>
-                <div class="slide">
-                    <img src="./Images/kota.jpg" alt="" />
-                </div>
-                <div class="slide">
-                    <img src="./Images/mirzapur.jpg" alt="" />
-                </div>
-                <div class="slide">
-                    <img src="./Images/sacred.jpg" alt="" />
-                </div>
-                <div class="slide">
-                    <img src="./Images/scam.jpg" alt="" />
-                </div>
-
-
-
-
-
-            </div>
-
-        </div>
-
-    </div>
-    
-        <div class="maincontainer">
-        <h2>Movies</h2>
-        <hr>
-        <div class="container" id="Movies">
-            <div class="poster">
-                <img src="./Images/aaa.jpg" alt="">
-                <div class="flim">
-                    <b>Andaz Apna Apna</b>
-                    <br>
-                    IMDb - 8.2
->>>>>>> 14656956
                 </div>
                 </div>
             </div>
