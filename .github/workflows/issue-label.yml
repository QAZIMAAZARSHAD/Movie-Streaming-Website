name: CI for Movie Streaming 

on: [push] #during push events

jobs:
  build:
    runs-on: ubuntu-latest # build on ubuntu latest, ubuntu kernel good enough for building different development project, therefore always used as base OS
    steps:
<<<<<<< HEAD
#     
=======
#     - uses: actions/checkout@v1 #like commit changes
#     - name: Label Syncer
#       uses: micnncim/action-label-syncer@v1.3.0 #installtion of this library
#       env:
#         GITHUB_TOKEN: ${{ secrets.GITHUB_TOKEN }}
#         GITHUB_REPOSITORY: ${{ github.repository }}
#       with:
#         manifest: .github/labels.json
#         prune: false
>>>>>>> 414be621
        
#     - name: HTML5Validator
#       uses: Cyb3r-Jak3/html5validator-action@v7.1.1
#       with:
#         root: /
#         blacklist: invalid
#         css: true


    - name: Checkout
      uses: actions/checkout@v2

    - name: Run Code Climate
      uses: erzz/codeclimate-standalone@v0.0.4
      with:
        info_threshold: 10
        minor_threshold: 5
        major_threshold: 1
        critical_threshold: 0
        blocker_threshold: 0<|MERGE_RESOLUTION|>--- conflicted
+++ resolved
@@ -6,19 +6,6 @@
   build:
     runs-on: ubuntu-latest # build on ubuntu latest, ubuntu kernel good enough for building different development project, therefore always used as base OS
     steps:
-<<<<<<< HEAD
-#     
-=======
-#     - uses: actions/checkout@v1 #like commit changes
-#     - name: Label Syncer
-#       uses: micnncim/action-label-syncer@v1.3.0 #installtion of this library
-#       env:
-#         GITHUB_TOKEN: ${{ secrets.GITHUB_TOKEN }}
-#         GITHUB_REPOSITORY: ${{ github.repository }}
-#       with:
-#         manifest: .github/labels.json
-#         prune: false
->>>>>>> 414be621
         
 #     - name: HTML5Validator
 #       uses: Cyb3r-Jak3/html5validator-action@v7.1.1
