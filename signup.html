--- conflicted
+++ resolved
@@ -577,11 +577,7 @@
             text:  "Happy to have you aboard",
             type: "success",
           });
-<<<<<<< HEAD
-          
-=======
-          alert("Registration Successful!");
->>>>>>> dff8c26b
+        
           window.location.href="quiz.html";
         // console.log(window.location.href)
         // console.log('hi')
