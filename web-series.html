<!DOCTYPE html>
<html lang="en">

<head>
<<<<<<< HEAD
  <meta charset="UTF-8">
  <meta http-equiv="X-UA-Compatible" content="IE=edge">
  <meta name="viewport" content="width=device-width, initial-scale=1.0">
  <title>ApnaTheatre | Web Series</title>
  <link href="https://cdn.jsdelivr.net/npm/bootstrap@5.0.1/dist/css/bootstrap.min.css" rel="stylesheet"
    integrity="sha384-+0n0xVW2eSR5OomGNYDnhzAbDsOXxcvSN1TPprVMTNDbiYZCxYbOOl7+AMvyTG2x" crossorigin="anonymous">

  <link rel="stylesheet" href="https://cdnjs.cloudflare.com/ajax/libs/font-awesome/5.15.3/css/all.min.css"
    integrity="sha512-iBBXm8fW90+nuLcSKlbmrPcLa0OT92xO1BIsZ+ywDWZCvqsWgccV3gFoRBv0z+8dLJgyAHIhR35VZc2oM/gI1w=="
    crossorigin="anonymous" referrerpolicy="no-referrer" />

  <link rel="stylesheet" href="webStyle.css">
=======
    <meta charset="UTF-8">
    <meta http-equiv="X-UA-Compatible" content="IE=edge">
    <meta name="viewport" content="width=device-width, initial-scale=1.0">
    <title>ApnaTheatre | Web Series</title>
    <link rel="stylesheet" href="https://use.fontawesome.com/releases/v5.7.2/css/all.css" integrity="sha384-fnmOCqbTlWIlj8LyTjo7mOUStjsKC4pOpQbqyi7RrhN7udi9RwhKkMHpvLbHG9Sr" crossorigin="anonymous">
    <style>
      #header-nav .nav-link{
        color:white;
        font-size:20px;
        margin-left:20px;

      }
      #header-nav{
        height:90px;
      }
      #header-nav a:hover {
           color: red;
}

      img {
      -webkit-user-drag: none;
      -moz-user-drag: none;
      -o-user-drag: none;
      user-drag: none;
      }

      img {
      pointer-events: none;
      }
      .movie_card{
      padding: 0 !important;
      width: 14rem;     
      margin:5px;  
      border-radius: 20px;
      background-color:rgb(15, 15, 73) !important;
      color:white;
      box-shadow: 0 3px 4px 0 rgba(0, 0, 0, 0.2), 0 4px 15px 0 rgba(0, 0, 0, 0.19);
      }
      .movie_card img{
        height:16rem;
      }
      .movie_info{
      color: red;
      }

      .movie_info i{
      font-size: 10px;
      }
      .card-title{
      width: 80%;
      font-size:15px;
      height: 2rem;
      }

      .section-title{
      color: red;
      font-size:25px;
      margin-bottom:40px;
      }
      .movie_info_rating{
      color:goldenrod;
      float:right;
      }
      .scroll-bar {
        height: auto;
        width: auto;
        margin: auto;
        overflow-y:auto;
        overflow-x: hidden;
        max-width: 100%;
      }

      ::-webkit-scrollbar-track
      {
        border: 5px solid #2c2f30;
        /* // border color does not support transparent on scrollbar
        // border-color: transparent; */
        background-color:black;
      }

      ::-webkit-scrollbar
      {
        width: 15px;
        background-color: #2c2f30;
      }

      ::-webkit-scrollbar-thumb
      {
        background-color:red;
        border-radius: 10px;
      }

      /*********************               Cursor Hover Effect Added             *************************/

      .card:hover{
        color: red;
        cursor: pointer;
      }

      /* [1] The container */
        .img-hover-zoom {
          height: 300px; /* [1.1] Set it as per your need */
          overflow: hidden; /* [1.2] Hide the overflowing of child elements */
}

/* [2] Transition property for smooth transformation of images */
.img-hover-zoom img {
  transition: transform .5s ease;
}

/* [3] Finally, transforming the image when container gets hovered */
.img-hover-zoom:hover img {
  transform: scale(1.5);
}

    </style>
  
>>>>>>> d3fa77de
</head>

<body style="background-color:black;" color="height:auto;">


  <div class="scroll-bar">
    <nav class="menu navbar navbar-expand-lg navbar-light bg-dark" id="header-nav">
      <div class="container-fluid">
        <a class="navbar-brand" href="#"><img class="logo" src="./Images/logo.jpg" alt="" width="30" height="24"></a>
        <button class="navbar-toggler" style="background-color:white" type="button" data-bs-toggle="collapse"
          data-bs-target="#navbarNav" aria-controls="navbarNav" aria-expanded="false" aria-label="Toggle navigation">
          <span class="navbar-toggler-icon" style="background-color: white;"></span>
        </button>
        <div class="collapse navbar-collapse" id="navbarNav">
          <ul class="navbar-nav me-auto mb-2 mb-lg-0">
            <li class="nav-item">
              <a class="nav-link active" aria-current="page" href="index.html">Home</a>
            </li>
            <li class="nav-item">
              <a class="nav-link" href="index.html#Movies">Movies</a>
            </li>
            <li class="nav-item">
              <a class="nav-link" href="web-series.html">Web Series</a>
            </li>
            <li class="nav-item">
              <a class="nav-link" href="kids.html">Kids</a>
            </li>
            <li class="nav-item">
              <a class="nav-link" href="tv.html">TV</a>
            </li>
            <li class="nav-item">
              <a class="nav-link" href="dummy.html">Premium</a>
            </li>
            <li class="nav-item">
              <a class="nav-link" href="login.html">Login</a>
            </li>
            <li class="nav-item">
              <a class="nav-link" href="contactus.html">Contact Us</a>
            </li>
          </ul>
          <form class="d-flex">
            <input class="form-control me-2" type="search" placeholder="Search" aria-label="Search">
            <button class="btn btn-danger" type="submit">Search</button>
          </form>
        </div>
      </div>
    </nav>
    <!-- off canva -->
    <a class="btn btn-outline-danger" id="variety" data-bs-toggle="offcanvas" href="#offcanvasExample" role="button"
      aria-controls="offcanvasExample">
      Have a Look on Various Movies!
    </a>
    <div class="offcanvas offcanvas-start" tabindex="-1" id="offcanvasExample" aria-labelledby="offcanvasExampleLabel">
      <div class="offcanvas-header" style="color: #fff;
 background-color: #dc3545">
        <h5 class="offcanvas-title" id="offcanvasExampleLabel">Varieties</h5>
        <button type="button" class="btn-close text-reset" data-bs-dismiss="offcanvas" aria-label="Close"></button>
      </div>
      <div class="offcanvas-body" style="color: aliceblue; background-color: black;">
        <div>
          Stream Latest Movies Now!
        </div>
        <div class="dropdown mt-3">
          <button class="btn btn-outline-danger dropdown-toggle" type="button" id="dropdownMenuButton"
            data-bs-toggle="dropdown">
            Varieties
          </button>
          <ul class="dropdown-menu" aria-labelledby="dropdownMenuButton"
            style="background-color: #d4a09c; color: white; ">
            <li><a class="dropdown-item" href="popular.html">Popular</a> </li>
            <li><a class="dropdown-item" href="crime.html">Crime</a></li>
            <li><a class="dropdown-item" href="suspense.html" style="font-size: 14px">Suspense &
                Thriller</a></li>
            <li><a class="dropdown-item" href="action.html">Action</a></li>
            <li><a class="dropdown-item" href="fantasy.html" style="font-size: 14px">Sci-Fi & Fantasy</a>
            </li>
            <li><a class="dropdown-item" href="documentary.html">Documentary</a></li>
            <li><a class="dropdown-item" href="horror.html">Horror</a></li>
            <li><a class="dropdown-item" href="drama.html">Drama</a></li>
            <li><a class="dropdown-item" href="war.html">War & Politics</a></li>
            <li><a class="dropdown-item" href="comedy.html">Comedy</a></li>
            <li><a class="dropdown-item" href="romance.html">Romance</a></li>
          </ul>
        </div>
      </div>
    </div>

    <!-- off canva ends -->

    <div class="main-content">

      <div id="carouselExampleControls" class="carousel slide" data-bs-ride="carousel">
        <div class="carousel-inner">
          <div class="carousel-item active">
            <img src="./Images/family_man_cover.jpg" height="400" class="d-block w-100" alt="...">
          </div>
          <div class="carousel-item">
            <img src="./Images/sacred_games_cover.jpg" height="400" class="d-block w-100" alt="...">
          </div>
          <div class="carousel-item">
            <img src="./Images/scam_cover.jpg" height="400" class="d-block w-100" alt="...">
          </div>
          <div class="carousel-item">
            <img src="./Images/Asur_cover.png" height="400" class="d-block w-100" alt="...">
          </div>
          <div class="carousel-item">
            <img src="./Images/mirzapur_cover.jpg" height="400" class="d-block w-100" alt="...">
          </div>
        </div>
<<<<<<< HEAD
        <a class="carousel-control-prev" href="#carouselExampleControls" role="button" data-bs-slide="prev">
          <span class="carousel-control-prev-icon" aria-hidden="true"></span>
          <span class="visually-hidden">Previous</span>
        </a>
        <a class="carousel-control-next" href="#carouselExampleControls" role="button" data-bs-slide="next">
          <span class="carousel-control-next-icon" aria-hidden="true"></span>
          <span class="visually-hidden">Next</span>
        </a>
      </div>

    </div>



    <div class="row justify-content-center" style="margin:50px 20px 50px 20px;">
      <div class="row">
        <h3 class="section-title text-center">Popular</h3>
      </div>
      <div class="col">
        <div class="card movie_card">
          <img src="./Images/family_man.jpg" class="card-img-top" alt="...">
          <div class="card-body">
            <h5 class="card-title">Family Man</h5>
            <span class="movie_info">2019</span>
            <span class="movie_info_rating"><i class="fas fa-star"></i>IMDb 8.5 / 10</span>
          </div>
        </div>
      </div>
      <div class="col">
        <div class="card movie_card">
          <img src="./Images/mirzapur.jpg" class="card-img-top" alt="...">
          <div class="card-body">
            <h5 class="card-title">Mirzapur</h5>
            <span class="movie_info">2018</span>
            <span class="movie_info_rating"><i class="fas fa-star"></i>IMDb 8.4 / 10</span>
          </div>
        </div>
      </div>
      <div class="col">
        <div class="card movie_card">
          <img src="./Images/stranger_things.jpg" class="card-img-top" alt="...">
          <div class="card-body">
            <h5 class="card-title">Stranger Things</h5>
            <span class="movie_info">2016</span>
            <span class="movie_info_rating"><i class="fas fa-star"></i> IMDb 8.7 / 10</span>
          </div>
        </div>
      </div>

      <div class="col">
        <div class="card movie_card">
          <img src="./Images/sacred.jpg" class="card-img-top" alt="...">
          <div class="card-body">
            <h5 class="card-title">Sacred Games</h5>
            <span class="movie_info">2019</span>
            <span class="movie_info_rating"><i class="fas fa-star"></i> IMDb 8.7 / 10</span>
          </div>
        </div>
      </div>
      <div class="col">
        <div class="card movie_card">
          <img src="./Images/got.jpg" class="card-img-top" alt="...">
          <div class="card-body">
            <h5 class="card-title">Game of Thrones</h5>
            <span class="movie_info">2011</span>
            <span class="movie_info_rating"><i class="fas fa-star"></i>IMDb 9.3 / 10</span>
=======
                
        
        
        <div class="row justify-content-center" style="margin:50px 20px 50px 20px;">
          <div class="row"><h3 class="section-title">Popular</h3></div>
          <div class="col">
            <div class="card movie_card">
              <div class="img-hover-zoom">
              <img src="./Images/family_man.jpg" class="card-img-top" alt="..."></div>
              <div class="card-body">
                <h5 class="card-title">Family Man</h5>
                  <span class="movie_info">2019</span>
                  <span class="movie_info_rating"><i class="fas fa-star"></i>IMDb 8.5 / 10</span>
              </div>
            </div>
          </div>
          <div class="col">
            <div class="card movie_card">
              <div class="img-hover-zoom">
              <img src="./Images/mirzapur.jpg" class="card-img-top" alt="..."></div>
              <div class="card-body">
                <h5 class="card-title">Mirzapur</h5>
                  <span class="movie_info">2018</span>
                <span class="movie_info_rating"><i class="fas fa-star"></i>IMDb 8.4 / 10</span>
              </div>
            </div>
          </div>
          <div class="col">
            <div class="card movie_card">
              <div class="img-hover-zoom">
              <img src="./Images/stranger_things.jpg" class="card-img-top" alt="..."></div>
              <div class="card-body">
                <h5 class="card-title">Stranger Things</h5>
                  <span class="movie_info">2016</span>
                  <span class="movie_info_rating"><i class="fas fa-star"></i> IMDb 8.7 / 10</span></div>
                </div>
            </div>
          
          <div class="col">
            <div class="card movie_card">
              <div class="img-hover-zoom">
              <img src="./Images/sacred.jpg" class="card-img-top" alt="..."></div>
              <div class="card-body">
                <h5 class="card-title">Sacred Games</h5>
                <span class="movie_info">2019</span>
                <span class="movie_info_rating"><i class="fas fa-star"></i> IMDb 8.7 / 10</span>
              </div>
            </div>
          </div>
          <div class="col">
            <div class="card movie_card">
              <div class="img-hover-zoom">
              <img src="./Images/got.jpg" class="card-img-top" alt="..."></div>
                <div class="card-body">
                  <h5 class="card-title">Game of Thrones</h5>
                    <span class="movie_info">2011</span>
                    <span class="movie_info_rating"><i class="fas fa-star"></i>IMDb 9.3 / 10</span>
                </div>
            </div>
>>>>>>> d3fa77de
          </div>
        </div>
      </div>
    </div>

<<<<<<< HEAD
    <div class="row justify-content-center" style="margin:50px 20px 50px 20px;">
      <div class="row">
        <h3 class="section-title text-center">Top Picks For You</h3>
      </div>
      <div class="col">
        <div class="card movie_card">
          <img src="./Images/breaking.jpg" class="card-img-top" alt="...">
          <div class="card-body">
            <h5 class="card-title">Breaking Bad</h5>
            <span class="movie_info">2013</span>
            <span class="movie_info_rating"><i class="fas fa-star"></i>IMDb 9.5 / 10</span>
          </div>
        </div>
      </div>
      <div class="col">
        <div class="card movie_card">
          <img src="./Images/kota.jpg" class="card-img-top" alt="...">
          <div class="card-body">
            <h5 class="card-title">Kota Factory</h5>
            <span class="movie_info">2019</span>
            <span class="movie_info_rating"><i class="fas fa-star"></i>IMDb 9.6 / 10</span>
          </div>
        </div>
      </div>
      <div class="col">
        <div class="card movie_card">
          <img src="./Images/cricket.jpg" class="card-img-top" alt="...">
          <div class="card-body">
            <h5 class="card-title">Inside Edge</h5>
            <span class="movie_info">2019</span>
            <span class="movie_info_rating"><i class="fas fa-star"></i>IMDb 8.0 / 10</span>
          </div>
        </div>
      </div>
      <div class="col">
        <div class="card movie_card">
          <img src="./Images/tvf.jpg" class="card-img-top" alt="...">
          <div class="card-body">
            <h5 class="card-title">Pitchers</h5>
            <span class="movie_info">2019</span>
            <span class="movie_info_rating"><i class="fas fa-star"></i>IMDb 9.1 / 10</span>
=======
        <div class="row justify-content-center" style="margin:50px 20px 50px 20px;">
          <div class="row"><h3 class="section-title">Top Picks For You</h3></div>
          <div class="col">
            <div class="card movie_card">
              <div class="img-hover-zoom">
              <img src="./Images/breaking.jpg" class="card-img-top" alt="..."></div>
              <div class="card-body">
                <h5 class="card-title">Breaking Bad</h5>
                  <span class="movie_info">2013</span>
                  <span class="movie_info_rating"><i class="fas fa-star"></i>IMDb 9.5 / 10</span>
              </div>
            </div>
          </div>
          <div class="col">
            <div class="card movie_card">
              <div class="img-hover-zoom">
              <img src="./Images/kota.jpg" class="card-img-top" alt="..."></div>
              <div class="card-body">
                <h5 class="card-title">Kota Factory</h5>
                  <span class="movie_info">2019</span>
                <span class="movie_info_rating"><i class="fas fa-star"></i>IMDb 9.6 / 10</span>
              </div>
            </div>
          </div>
          <div class="col">
            <div class="card movie_card">
              <div class="img-hover-zoom">
              <img src="./Images/cricket.jpg" class="card-img-top" alt="..."></div>
              <div class="card-body">
                <h5 class="card-title">Inside Edge</h5>
                  <span class="movie_info">2019</span>
                  <span class="movie_info_rating"><i class="fas fa-star"></i>IMDb 8.0 / 10</span></div>
                </div>
            </div>
          <div class="col">
            <div class="card movie_card">
              <div class="img-hover-zoom">
              <img src="./Images/tvf.jpg" class="card-img-top" alt="..."></div>
              <div class="card-body">
                <h5 class="card-title">Pitchers</h5>
                <span class="movie_info">2019</span>
                <span class="movie_info_rating"><i class="fas fa-star"></i>IMDb 9.1 / 10</span>
              </div>
            </div>
          </div>
          <div class="col">
            <div class="card movie_card">
              <div class="img-hover-zoom">
              <img src="./Images/day.jpg" class="card-img-top" alt="..."></div>
                <div class="card-body">
                  <h5 class="card-title">Selection Day</h5>
                    <span class="movie_info">2019</span>
                    <span class="movie_info_rating"><i class="fas fa-star"></i>IMDb 7.4 / 10</span>
                </div>
            </div>
>>>>>>> d3fa77de
          </div>
        </div>
      </div>
      <div class="col">
        <div class="card movie_card">
          <img src="./Images/day.jpg" class="card-img-top" alt="...">
          <div class="card-body">
            <h5 class="card-title">Selection Day</h5>
            <span class="movie_info">2019</span>
            <span class="movie_info_rating"><i class="fas fa-star"></i>IMDb 7.4 / 10</span>
          </div>
        </div>
      </div>
    </div>

<<<<<<< HEAD
    <div class="row justify-content-center" style="margin:50px 20px 50px 20px;">
      <div class="row">
        <h3 class="section-title text-center">Featured</h3>
      </div>
      <div class="col">
        <div class="card movie_card">
          <img src="./Images/scam.jpg" class="card-img-top" alt="...">
          <div class="card-body">
            <h5 class="card-title">Scam 1992</h5>
            <span class="movie_info">2019</span>
            <span class="movie_info_rating"><i class="fas fa-star"></i>IMDb 9.5 / 10</span>
          </div>
        </div>
      </div>
      <div class="col">
        <div class="card movie_card">
          <img src="./Images/asur.jpg" class="card-img-top" alt="...">
          <div class="card-body">
            <h5 class="card-title">Asur:Welcome to your darkest side</h5>
            <span class="movie_info">2019</span>
            <span class="movie_info_rating"><i class="fas fa-star"></i>IMDb 8.4 / 10</span>
          </div>
        </div>
      </div>
      <div class="col">
        <div class="card movie_card">
          <img src="./Images/panch.jpg" class="card-img-top" alt="...">
          <div class="card-body">
            <h5 class="card-title">Panchayat</h5>
            <span class="movie_info">2019</span>
            <span class="movie_info_rating"><i class="fas fa-star"></i>IMDb 8.7 / 10</span>
          </div>
        </div>
      </div>
      <div class="col">
        <div class="card movie_card">
          <img src="./Images/ashram.jpg" class="card-img-top" alt="...">
          <div class="card-body">
            <h5 class="card-title">Aashram</h5>
            <span class="movie_info">2019</span>
            <span class="movie_info_rating"><i class="fas fa-star"></i> IMDb 7.5 / 10</span>
          </div>
        </div>
      </div>
      <div class="col">
        <div class="card movie_card">
          <img src="./Images/criminal.jpg" class="card-img-top" alt="...">
          <div class="card-body">
            <h5 class="card-title">Criminal Justice</h5>
            <span class="movie_info">2019</span>
            <span class="movie_info_rating"><i class="fas fa-star"></i>IMDb 9 / 10</span>
=======
        <div class="row justify-content-center" style="margin:50px 20px 50px 20px;">
          <div class="row"><h3 class="section-title">Featured</h3></div>
          <div class="col">
            <div class="card movie_card">
              <div class="img-hover-zoom">
              <img src="./Images/scam.jpg" class="card-img-top" alt="..."></div>
              <div class="card-body">
                <h5 class="card-title">Scam 1992</h5>
                  <span class="movie_info">2019</span>
                  <span class="movie_info_rating"><i class="fas fa-star"></i>IMDb 9.5 / 10</span>
              </div>
            </div>
          </div>
          <div class="col">
            <div class="card movie_card">
              <div class="img-hover-zoom">
              <img src="./Images/asur.jpg" class="card-img-top" alt="..."></div>
              <div class="card-body">
                <h5 class="card-title">Asur:Welcome to your darkest side</h5>
                  <span class="movie_info">2019</span>
                <span class="movie_info_rating"><i class="fas fa-star"></i>IMDb 8.4 / 10</span>
              </div>
            </div>
          </div>
          <div class="col">
            <div class="card movie_card">
              <div class="img-hover-zoom">
              <img src="./Images/panch.jpg" class="card-img-top" alt="..."></div>
              <div class="card-body">
                <h5 class="card-title">Panchayat</h5>
                  <span class="movie_info">2019</span>
                  <span class="movie_info_rating"><i class="fas fa-star"></i>IMDb 8.7 / 10</span></div>
                </div>
            </div>
          <div class="col">
            <div class="card movie_card">
              <div class="img-hover-zoom">
              <img src="./Images/ashram.jpg" class="card-img-top" alt="..."></div>
              <div class="card-body">
                <h5 class="card-title">Aashram</h5>
                <span class="movie_info">2019</span>
                <span class="movie_info_rating"><i class="fas fa-star"></i> IMDb 7.5 / 10</span>
              </div>
            </div>
          </div>
          <div class="col">
            <div class="card movie_card">
              <div class="img-hover-zoom">
              <img src="./Images/criminal.jpg" class="card-img-top" alt="..."></div>
                <div class="card-body">
                  <h5 class="card-title">Criminal Justice</h5>
                    <span class="movie_info">2019</span>
                    <span class="movie_info_rating"><i class="fas fa-star"></i>IMDb 9 / 10</span>
                </div>
            </div>
>>>>>>> d3fa77de
          </div>
        </div>
      </div>
    </div>




  </div>
  <!-- footer -->

  <div id="waterdrop"></div>
  <footer class="footer-distributed">


    <div class="footer-right">

      <a href="#"><i class="fab fa-facebook-f facebook"></i></a>
      <a href="#"><i class="fab fa-twitter twitter"></i></a>
      <a href="#"><i class="fab fa-telegram telegram"></i></a>
      <a href="https://github.com/QAZIMAAZARSHAD/Movie-Streaming-Website"><i class="fab fa-github github"></i></a>

    </div>

    <div class="footer-left">

      <p class="footer-links">
        <a class="link-1" href="#">Home</a>
        <a href="contactus.html">Contact</a>
      </p>
      <p>Copyright &copy; and &reg; Since 2021 Under ApnaTheatre.com : (Project Is Done By Qazi Maaz Arshad)</p>
    </div>

  </footer>

  <!-- offcanva JS and footer js -->

  <script src="https://cdnjs.cloudflare.com/ajax/libs/jquery/3.4.1/jquery.min.js"></script>
  <script src="http://code.jquery.com/ui/1.11.4/jquery-ui.js"></script>
  <script src="https://daniellaharel.com/raindrops/js/raindrops.js"></script>

  <script> jQuery('#waterdrop').raindrops({ color: '#292c2f', canvasHeight: 150, density: 0.1, frequency: 20 });
  </script>

  <script src="https://cdn.jsdelivr.net/npm/bootstrap@5.0.1/dist/js/bootstrap.bundle.min.js"
    integrity="sha384-gtEjrD/SeCtmISkJkNUaaKMoLD0//ElJ19smozuHV6z3Iehds+3Ulb9Bn9Plx0x4"
    crossorigin="anonymous"></script>
  <script src="./static/script.js"></script>
</body>

</html><|MERGE_RESOLUTION|>--- conflicted
+++ resolved
@@ -2,7 +2,7 @@
 <html lang="en">
 
 <head>
-<<<<<<< HEAD
+
   <meta charset="UTF-8">
   <meta http-equiv="X-UA-Compatible" content="IE=edge">
   <meta name="viewport" content="width=device-width, initial-scale=1.0">
@@ -15,125 +15,7 @@
     crossorigin="anonymous" referrerpolicy="no-referrer" />
 
   <link rel="stylesheet" href="webStyle.css">
-=======
-    <meta charset="UTF-8">
-    <meta http-equiv="X-UA-Compatible" content="IE=edge">
-    <meta name="viewport" content="width=device-width, initial-scale=1.0">
-    <title>ApnaTheatre | Web Series</title>
-    <link rel="stylesheet" href="https://use.fontawesome.com/releases/v5.7.2/css/all.css" integrity="sha384-fnmOCqbTlWIlj8LyTjo7mOUStjsKC4pOpQbqyi7RrhN7udi9RwhKkMHpvLbHG9Sr" crossorigin="anonymous">
-    <style>
-      #header-nav .nav-link{
-        color:white;
-        font-size:20px;
-        margin-left:20px;
-
-      }
-      #header-nav{
-        height:90px;
-      }
-      #header-nav a:hover {
-           color: red;
-}
-
-      img {
-      -webkit-user-drag: none;
-      -moz-user-drag: none;
-      -o-user-drag: none;
-      user-drag: none;
-      }
-
-      img {
-      pointer-events: none;
-      }
-      .movie_card{
-      padding: 0 !important;
-      width: 14rem;     
-      margin:5px;  
-      border-radius: 20px;
-      background-color:rgb(15, 15, 73) !important;
-      color:white;
-      box-shadow: 0 3px 4px 0 rgba(0, 0, 0, 0.2), 0 4px 15px 0 rgba(0, 0, 0, 0.19);
-      }
-      .movie_card img{
-        height:16rem;
-      }
-      .movie_info{
-      color: red;
-      }
-
-      .movie_info i{
-      font-size: 10px;
-      }
-      .card-title{
-      width: 80%;
-      font-size:15px;
-      height: 2rem;
-      }
-
-      .section-title{
-      color: red;
-      font-size:25px;
-      margin-bottom:40px;
-      }
-      .movie_info_rating{
-      color:goldenrod;
-      float:right;
-      }
-      .scroll-bar {
-        height: auto;
-        width: auto;
-        margin: auto;
-        overflow-y:auto;
-        overflow-x: hidden;
-        max-width: 100%;
-      }
-
-      ::-webkit-scrollbar-track
-      {
-        border: 5px solid #2c2f30;
-        /* // border color does not support transparent on scrollbar
-        // border-color: transparent; */
-        background-color:black;
-      }
-
-      ::-webkit-scrollbar
-      {
-        width: 15px;
-        background-color: #2c2f30;
-      }
-
-      ::-webkit-scrollbar-thumb
-      {
-        background-color:red;
-        border-radius: 10px;
-      }
-
-      /*********************               Cursor Hover Effect Added             *************************/
-
-      .card:hover{
-        color: red;
-        cursor: pointer;
-      }
-
-      /* [1] The container */
-        .img-hover-zoom {
-          height: 300px; /* [1.1] Set it as per your need */
-          overflow: hidden; /* [1.2] Hide the overflowing of child elements */
-}
-
-/* [2] Transition property for smooth transformation of images */
-.img-hover-zoom img {
-  transition: transform .5s ease;
-}
-
-/* [3] Finally, transforming the image when container gets hovered */
-.img-hover-zoom:hover img {
-  transform: scale(1.5);
-}
-
-    </style>
-  
->>>>>>> d3fa77de
+
 </head>
 
 <body style="background-color:black;" color="height:auto;">
@@ -243,7 +125,7 @@
             <img src="./Images/mirzapur_cover.jpg" height="400" class="d-block w-100" alt="...">
           </div>
         </div>
-<<<<<<< HEAD
+
         <a class="carousel-control-prev" href="#carouselExampleControls" role="button" data-bs-slide="prev">
           <span class="carousel-control-prev-icon" aria-hidden="true"></span>
           <span class="visually-hidden">Previous</span>
@@ -310,73 +192,12 @@
             <h5 class="card-title">Game of Thrones</h5>
             <span class="movie_info">2011</span>
             <span class="movie_info_rating"><i class="fas fa-star"></i>IMDb 9.3 / 10</span>
-=======
-                
-        
-        
-        <div class="row justify-content-center" style="margin:50px 20px 50px 20px;">
-          <div class="row"><h3 class="section-title">Popular</h3></div>
-          <div class="col">
-            <div class="card movie_card">
-              <div class="img-hover-zoom">
-              <img src="./Images/family_man.jpg" class="card-img-top" alt="..."></div>
-              <div class="card-body">
-                <h5 class="card-title">Family Man</h5>
-                  <span class="movie_info">2019</span>
-                  <span class="movie_info_rating"><i class="fas fa-star"></i>IMDb 8.5 / 10</span>
-              </div>
-            </div>
-          </div>
-          <div class="col">
-            <div class="card movie_card">
-              <div class="img-hover-zoom">
-              <img src="./Images/mirzapur.jpg" class="card-img-top" alt="..."></div>
-              <div class="card-body">
-                <h5 class="card-title">Mirzapur</h5>
-                  <span class="movie_info">2018</span>
-                <span class="movie_info_rating"><i class="fas fa-star"></i>IMDb 8.4 / 10</span>
-              </div>
-            </div>
-          </div>
-          <div class="col">
-            <div class="card movie_card">
-              <div class="img-hover-zoom">
-              <img src="./Images/stranger_things.jpg" class="card-img-top" alt="..."></div>
-              <div class="card-body">
-                <h5 class="card-title">Stranger Things</h5>
-                  <span class="movie_info">2016</span>
-                  <span class="movie_info_rating"><i class="fas fa-star"></i> IMDb 8.7 / 10</span></div>
-                </div>
-            </div>
-          
-          <div class="col">
-            <div class="card movie_card">
-              <div class="img-hover-zoom">
-              <img src="./Images/sacred.jpg" class="card-img-top" alt="..."></div>
-              <div class="card-body">
-                <h5 class="card-title">Sacred Games</h5>
-                <span class="movie_info">2019</span>
-                <span class="movie_info_rating"><i class="fas fa-star"></i> IMDb 8.7 / 10</span>
-              </div>
-            </div>
-          </div>
-          <div class="col">
-            <div class="card movie_card">
-              <div class="img-hover-zoom">
-              <img src="./Images/got.jpg" class="card-img-top" alt="..."></div>
-                <div class="card-body">
-                  <h5 class="card-title">Game of Thrones</h5>
-                    <span class="movie_info">2011</span>
-                    <span class="movie_info_rating"><i class="fas fa-star"></i>IMDb 9.3 / 10</span>
-                </div>
-            </div>
->>>>>>> d3fa77de
-          </div>
-        </div>
-      </div>
-    </div>
-
-<<<<<<< HEAD
+
+          </div>
+        </div>
+      </div>
+    </div>
+
     <div class="row justify-content-center" style="margin:50px 20px 50px 20px;">
       <div class="row">
         <h3 class="section-title text-center">Top Picks For You</h3>
@@ -418,63 +239,7 @@
             <h5 class="card-title">Pitchers</h5>
             <span class="movie_info">2019</span>
             <span class="movie_info_rating"><i class="fas fa-star"></i>IMDb 9.1 / 10</span>
-=======
-        <div class="row justify-content-center" style="margin:50px 20px 50px 20px;">
-          <div class="row"><h3 class="section-title">Top Picks For You</h3></div>
-          <div class="col">
-            <div class="card movie_card">
-              <div class="img-hover-zoom">
-              <img src="./Images/breaking.jpg" class="card-img-top" alt="..."></div>
-              <div class="card-body">
-                <h5 class="card-title">Breaking Bad</h5>
-                  <span class="movie_info">2013</span>
-                  <span class="movie_info_rating"><i class="fas fa-star"></i>IMDb 9.5 / 10</span>
-              </div>
-            </div>
-          </div>
-          <div class="col">
-            <div class="card movie_card">
-              <div class="img-hover-zoom">
-              <img src="./Images/kota.jpg" class="card-img-top" alt="..."></div>
-              <div class="card-body">
-                <h5 class="card-title">Kota Factory</h5>
-                  <span class="movie_info">2019</span>
-                <span class="movie_info_rating"><i class="fas fa-star"></i>IMDb 9.6 / 10</span>
-              </div>
-            </div>
-          </div>
-          <div class="col">
-            <div class="card movie_card">
-              <div class="img-hover-zoom">
-              <img src="./Images/cricket.jpg" class="card-img-top" alt="..."></div>
-              <div class="card-body">
-                <h5 class="card-title">Inside Edge</h5>
-                  <span class="movie_info">2019</span>
-                  <span class="movie_info_rating"><i class="fas fa-star"></i>IMDb 8.0 / 10</span></div>
-                </div>
-            </div>
-          <div class="col">
-            <div class="card movie_card">
-              <div class="img-hover-zoom">
-              <img src="./Images/tvf.jpg" class="card-img-top" alt="..."></div>
-              <div class="card-body">
-                <h5 class="card-title">Pitchers</h5>
-                <span class="movie_info">2019</span>
-                <span class="movie_info_rating"><i class="fas fa-star"></i>IMDb 9.1 / 10</span>
-              </div>
-            </div>
-          </div>
-          <div class="col">
-            <div class="card movie_card">
-              <div class="img-hover-zoom">
-              <img src="./Images/day.jpg" class="card-img-top" alt="..."></div>
-                <div class="card-body">
-                  <h5 class="card-title">Selection Day</h5>
-                    <span class="movie_info">2019</span>
-                    <span class="movie_info_rating"><i class="fas fa-star"></i>IMDb 7.4 / 10</span>
-                </div>
-            </div>
->>>>>>> d3fa77de
+
           </div>
         </div>
       </div>
@@ -490,7 +255,7 @@
       </div>
     </div>
 
-<<<<<<< HEAD
+
     <div class="row justify-content-center" style="margin:50px 20px 50px 20px;">
       <div class="row">
         <h3 class="section-title text-center">Featured</h3>
@@ -542,63 +307,7 @@
             <h5 class="card-title">Criminal Justice</h5>
             <span class="movie_info">2019</span>
             <span class="movie_info_rating"><i class="fas fa-star"></i>IMDb 9 / 10</span>
-=======
-        <div class="row justify-content-center" style="margin:50px 20px 50px 20px;">
-          <div class="row"><h3 class="section-title">Featured</h3></div>
-          <div class="col">
-            <div class="card movie_card">
-              <div class="img-hover-zoom">
-              <img src="./Images/scam.jpg" class="card-img-top" alt="..."></div>
-              <div class="card-body">
-                <h5 class="card-title">Scam 1992</h5>
-                  <span class="movie_info">2019</span>
-                  <span class="movie_info_rating"><i class="fas fa-star"></i>IMDb 9.5 / 10</span>
-              </div>
-            </div>
-          </div>
-          <div class="col">
-            <div class="card movie_card">
-              <div class="img-hover-zoom">
-              <img src="./Images/asur.jpg" class="card-img-top" alt="..."></div>
-              <div class="card-body">
-                <h5 class="card-title">Asur:Welcome to your darkest side</h5>
-                  <span class="movie_info">2019</span>
-                <span class="movie_info_rating"><i class="fas fa-star"></i>IMDb 8.4 / 10</span>
-              </div>
-            </div>
-          </div>
-          <div class="col">
-            <div class="card movie_card">
-              <div class="img-hover-zoom">
-              <img src="./Images/panch.jpg" class="card-img-top" alt="..."></div>
-              <div class="card-body">
-                <h5 class="card-title">Panchayat</h5>
-                  <span class="movie_info">2019</span>
-                  <span class="movie_info_rating"><i class="fas fa-star"></i>IMDb 8.7 / 10</span></div>
-                </div>
-            </div>
-          <div class="col">
-            <div class="card movie_card">
-              <div class="img-hover-zoom">
-              <img src="./Images/ashram.jpg" class="card-img-top" alt="..."></div>
-              <div class="card-body">
-                <h5 class="card-title">Aashram</h5>
-                <span class="movie_info">2019</span>
-                <span class="movie_info_rating"><i class="fas fa-star"></i> IMDb 7.5 / 10</span>
-              </div>
-            </div>
-          </div>
-          <div class="col">
-            <div class="card movie_card">
-              <div class="img-hover-zoom">
-              <img src="./Images/criminal.jpg" class="card-img-top" alt="..."></div>
-                <div class="card-body">
-                  <h5 class="card-title">Criminal Justice</h5>
-                    <span class="movie_info">2019</span>
-                    <span class="movie_info_rating"><i class="fas fa-star"></i>IMDb 9 / 10</span>
-                </div>
-            </div>
->>>>>>> d3fa77de
+
           </div>
         </div>
       </div>
