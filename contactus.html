--- conflicted
+++ resolved
@@ -1,4 +1,3 @@
-<<<<<<< HEAD
 <!DOCTYPE html>
 <html lang="en" data-theme="light">
   <head>
@@ -19,7 +18,7 @@
   <link href="./static/style.css" rel="stylesheet" type="text/css" />
 
   <style>
-    .scroll-bar {
+/*     .scroll-bar {
       height: auto;
       width: auto;
       margin: auto;
@@ -42,7 +41,7 @@
     ::-webkit-scrollbar-thumb {
       background-color: red;
       border-radius: 10px;
-    }
+    } */
 
     /* navbar css */
     #header-nav .nav-link {
@@ -71,30 +70,10 @@
     .contactForm{
       margin: 5px;
     }
-  </style>
-=======
-<html>
-
-<head>
-    <title>Contact Us</title>
-    <link rel="shortcut icon" href="./Images/Logo/Title.jpeg" type="image/x-icon">
-    <script src="https://ajax.googleapis.com/ajax/libs/angularjs/1.6.4/angular.min.js"></script>
-    <link rel="stylesheet" href="https://cdnjs.cloudflare.com/ajax/libs/font-awesome/5.15.3/css/all.min.css"
-        integrity="sha512-iBBXm8fW90+nuLcSKlbmrPcLa0OT92xO1BIsZ+ywDWZCvqsWgccV3gFoRBv0z+8dLJgyAHIhR35VZc2oM/gI1w=="
-        crossorigin="anonymous" referrerpolicy="no-referrer" />
-    <link href="https://cdn.jsdelivr.net/npm/bootstrap@5.0.1/dist/css/bootstrap.min.css" rel="stylesheet"
-        integrity="sha384-+0n0xVW2eSR5OomGNYDnhzAbDsOXxcvSN1TPprVMTNDbiYZCxYbOOl7+AMvyTG2x" crossorigin="anonymous">
-
-    <script src="https://ajax.googleapis.com/ajax/libs/jquery/3.5.1/jquery.min.js"></script>
-    <link rel="stylesheet" href="https://cdnjs.cloudflare.com/ajax/libs/font-awesome/5.15.3/css/all.min.css"
-        integrity="sha512-iBBXm8fW90+nuLcSKlbmrPcLa0OT92xO1BIsZ+ywDWZCvqsWgccV3gFoRBv0z+8dLJgyAHIhR35VZc2oM/gI1w=="
-        crossorigin="anonymous" referrerpolicy="no-referrer" />
-    <link href="./static/style.css" rel="stylesheet" type="text/css" />
+
+/* <!------------------------Scroll to top button------------------------------------------------> */
     
-
-<!------------------------Scroll to top button------------------------------------------------>
-<style>
-    #scrollToTopButton{
+  #scrollToTopButton{
   /* position: sticky; */
   position:relative;
   bottom: 40px;
@@ -115,36 +94,18 @@
   background-color:red;
   color:white;
   }
-
-
-        
-
-        /* navbar css */
-
-        #header-nav .nav-link {
-            color: white;
-            font-size: 20px;
-            margin-left: 20px;
-        }
-
-        .menu li a {
-            text-decoration: none;
-        }
-
-        .menu li a:hover {
-            color: red !important;
-            opacity: 0.5;
-        }
-
-        #variety {
-            margin-top: 0.5rem;
-            margin-bottom: 0.5rem;
-        }
-
-        .contactForm {
-            margin: 5px;
-        }
-    </style>
+    .btn-sm a {
+      color: white;
+      transition: all 0.3s ease;
+      float:right;
+      font-size: medium;
+    } 
+    .btn-sm a:hover {
+      color: red;
+      transition: all 0.3s ease;
+    }
+    
+</style>
 
     <script type="text/javascript" src="https://cdn.jsdelivr.net/npm/emailjs-com@3/dist/email.min.js"></script>
     <script type="text/javascript">
@@ -169,8 +130,6 @@
             });
         }
     </script>
-
->>>>>>> caeaa272
 </head>
 
 <body>
@@ -276,7 +235,6 @@
 
         <div class="box">
 
-<<<<<<< HEAD
       <div class="text">
         <h1>Contact <span class="red">Us</span></h1>
         <div class="redline"></div>
@@ -290,47 +248,48 @@
     </div>
     <div class="container fill">
       <div class="forthis">
-        <form action="" method="POST" name="contact-form">
+        <form action="https://formcarry.com/s/S1peCWurw0C" method="POST" name="contact-form">
           <div class="form-row two2">
             <div class="form-group col-md-6 column">
-              <input type="text" class="form-control" name="first-name" required>
+              <input type="text" class="form-control" id="firstname" name="firstname" required>
               <label>First Name</label>
               <div class="underline"></div>
             </div>
             <div class="form-group col-md-6 column">
-              <input type="text" class="form-control" name="last-name" required>
+              <input type="text" class="form-control" id="lastname" name="lastname" required>
               <label>Last Name</label>
               <div class="underline"></div>
             </div>
           </div>
           <div class="form-row one1">
             <div class="form-group col-lg-6 column">
-              <input type="email" class="form-control" name="email" required>
+              <input type="email" class="form-control" id="email" name="email" required>
               <label>Email</label>
               <div class="underline"></div>
             </div>
             <div class="form-group col-lg-6 column">
-              <input type="phone-number" class="form-control" name="phone-number" required>
+              <input type="text" class="form-control" id="phone" name="phone" required>
               <label>Phone Number</label>
               <div class="underline"></div>
             </div>
           </div>
           <div class="form-row">
             <div class="form-group column">
-              <input type="text" class="form-control" name="subject" required>
+              <input type="text" class="form-control" name="subject" id="subject" required>
               <label>Subject</label>
               <div class="underline extra"></div>
             </div>
           </div>
           <div class="form-row size">
             <div class="form-group column">
-              <textarea type="text"class="form-control" name="message" rows="4" required></textarea>
+              <textarea type="text"class="form-control" name="message" id="message" rows="5" required></textarea>
               <label>Message</label>
               <div class="underline extra gap"></div>
             </div>
           </div>
           <div class="btn-sm">
-            <button type="submit" class="sm-button">submit</button>
+            <button onclick="JSalert()" type="submit" class="sm-button">SEND MESSAGE</button>
+            <a href="#" onclick="clearFunc()">Reset</a>
           </div>
         </form>
       </div>
@@ -359,96 +318,6 @@
             width="100%" frameborder="0" style="border:0" allowfullscreen></iframe>
         </div>
       </div>
-=======
-            <div class="text">
-                <h1>Contact <span class="red">Us</span></h1>
-                <hr class="redline">
-                <p>Have Questions ? We have answers ( may be )</p>
-            </div>
-        </div>
-
-        <div class="touch">
-            <h2>Get in touch</h2>
-            <hr class="redline">
-        </div>
-
-
-        <form method="POST" action="https://formcarry.com/s/S1peCWurw0C">
-            <div class="container form-margin">
-                <div class="row">
-                    <div class="col-lg-2 col-md-2 col-sm-2 col-xs-2"></div>
-                    <div class="col-lg-4 col-md-4 col-sm-4">
-                        <div class="form-group">
-                            <input type="text" class="form-control contactForm" placeholder="First Name"
-                                ng-model="firstname" id="firstname" name="firstname" required>
-                        </div>
-                        <div class="form-group">
-                            <input type="text" class="form-control contactForm" placeholder="Phone" ng-model="phone"
-                                name="phone" id="phone" required>
-                        </div>
-                    </div>
-                    <div class="col-lg-4 col-md-4 col-sm-4">
-                        <div class="form-group">
-                            <input type="text" class="form-control contactForm" placeholder="Last Name"
-                                ng-model="lastname" id="lastname" name="lastname" required>
-                        </div>
-                        <div class="form-group">
-                            <input type="email" class="form-control contactForm" placeholder="E-mail" ng-model="email"
-                                id="email" name="email" required>
-                        </div>
-                    </div>
-                    <div class="col-lg-2 col-md-2 col-sm-2 col-xs-2"></div>
-                </div>
-            </div>
-
-            <div class="container">
-                <div class="row">
-                    <div class="col-lg-2 col-md-2 col-sm-2 col-xs-2"></div>
-                    <div class="col-lg-8 col-md-8 col-sm-8">
-                        <div class="form-group">
-                            <textarea class="form-control contactForm" rows="6" placeholder="Message" ng-model="message"
-                                name="message" id="message" required></textarea>
-                        </div>
-                        <div class="pager">
-                            <button onclick="JSalert()" type="submit" class="btn btn-success">SEND MESSAGE</button>
-                            <button class="btn btn-danger" onclick="clearFunc()">Reset</button>
-                        </div>
-                    </div>
-                </div>
-                <div class="col-lg-2 col-md-2 col-sm-2 col-xs-2"></div>
-
-            </div>
-        </form>
-        <!-- address -->
-
-        <div class="container address">
-            <div class="row">
-
-                <div class="col-lg-1 col-md-1 col-sm-1 col-xs-1"></div>
-                <div class="col-lg-4 col-md-4 col-sm-4">
-                    <h3>Our Address</h3>
-                    <div class="redline-address"></div>
-                    <p>13 B</p>
-                    <p>King Koti Road</p>
-                    <p>Vadodara,</p>
-                    <p>Gujrat - 500029</p>
-                    <div class="phone-e">
-                        <p><span class="glyphicon glyphicon-envelope"> </span> info@movie-website.com</p>
-                        <p><span class="glyphicon glyphicon-phone"></span> +91-97427 66666</p>
-                    </div>
-                </div>
-                <div class="col-lg-5 col-md-5 col-sm-5 col-xs-5">
-                    <!-- -map- -->
-                    <iframe
-                        src="https://www.google.com/maps/embed?pb=!1m18!1m12!1m3!1d3889.019213593812!2d77.62060731482127!3d12.906485990898592!2m3!1f0!2f0!3f0!3m2!1i1024!2i768!4f13.1!3m3!1m2!1s0x3bae14eed2a26dbb%3A0x98f64960052a26b0!2sTrainingMug!5e0!3m2!1sen!2sin!4v1504259922701"
-                        width="400" height="350" frameborder="0" style="border:0" allowfullscreen></iframe>
-                </div>
-                <div class="col-lg-1 col-md-1 col-sm-1 col-xs-1"></div>
-                <div class="col-lg-1 col-md-1 col-sm-1 col-xs-1"></div>
-
-            </div>
-        </div>
->>>>>>> caeaa272
     </div>
 
 
@@ -512,22 +381,7 @@
                 </script> Under ApnaTheatre.com : (Project Is Done By Qazi Maaz Arshad)
             </p>
         </div>
-<<<<<<< HEAD
-    </div>
-    <hr id="footer-hr">
-    <div class="footer-copyright" >
-        <p>Copyright &copy; and &reg; Since 2021 Under ApnaTheatre.com : (Project Is Done By Qazi Maaz Arshad)</p>
-    </div>
-   </footer>
-
-  <!-- offcanva JS and footer js -->
-  <script src="https://cdnjs.cloudflare.com/ajax/libs/jquery/3.4.1/jquery.min.js"></script>
-  <script src="http://code.jquery.com/ui/1.11.4/jquery-ui.js"></script>
-  <script src="https://daniellaharel.com/raindrops/js/raindrops.js"></script>
-
-  <script> jQuery('#waterdrop').raindrops({ color: '#292c2f', canvasHeight: 150, density: 0.1, frequency: 20 });
-  </script>
-=======
+
     </footer>
 
     <!--------------scrool to top button-->
@@ -563,13 +417,7 @@
     <script src="https://unpkg.com/axios/dist/axios.min.js"></script>
     <script src="js/main-min.js"></script>
 
-    <script>
-        jQuery('#waterdrop').raindrops({
-            color: '#292c2f',
-            canvasHeight: 150,
-            density: 0.1,
-            frequency: 20
-        });
+    <script> jQuery('#waterdrop').raindrops({ color: '#292c2f', canvasHeight: 150, density: 0.1, frequency: 20 });
     </script>
 
     <script src="https://cdn.jsdelivr.net/npm/bootstrap@5.0.1/dist/js/bootstrap.bundle.min.js"
@@ -584,13 +432,14 @@
         function clearFunc() {
             document.getElementById("firstname").value = "";
             document.getElementById("lastname").value = "";
+            document.getElementById("email").value = "";
             document.getElementById("phone").value = "";
-            document.getElementById("email").value = "";
+            document.getElementById("subject").value = "";
             document.getElementById("message").value = "";
         }
     </script>
     <script src="https://unpkg.com/sweetalert/dist/sweetalert.min.js"></script>
->>>>>>> caeaa272
+
 
 </body>
 
