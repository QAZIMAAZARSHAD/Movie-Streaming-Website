--- conflicted
+++ resolved
@@ -1,28 +1,5 @@
 <!DOCTYPE html>
 <html>
-<<<<<<< HEAD
-  <head>
-    <meta charset="utf-8">
-    <meta name="viewport" content="width=device-width">
-    <title>ApnaTheatre.com</title>
-    <link href="./static/style.css" rel="stylesheet" type="text/css" />
-  </head>
-  <body>
-    <div class="scroll-bar">
-    <nav class="menu" id="Home">
-      <ul>
-        <li><a href="index.html">Home</a></li>
-         <li><a href="movies.html">Movies</a></li>
-          <li><a href="index.html#Web Series">Web Series</a></li>
-           <li><a href="index.html#Kids">Kids</a></li>
-            <li><a href="dummy.html">TV</a></li>
-             <li><a href="dummy.html">Premium</a></li>
-              <li><a href="login.html">Login</a></li>
-      </ul>
-      <form class="search-form">
-        <input type="text" placeholder="Search">
-        <button>Search</button>
-=======
 
 <head>
   <meta charset="utf-8">
@@ -78,7 +55,7 @@
               <a class="nav-link active" aria-current="page" href="index.html">Home</a>
             </li>
             <li class="nav-item">
-              <a class="nav-link" href="index.html#Movies">Movies</a>
+              <a class="nav-link" href="movies.html">Movies</a>
             </li>
             <li class="nav-item">
               <a class="nav-link" href="web-series.html">Web Series</a>
@@ -105,7 +82,6 @@
           </form>
         </div>
       </div>
->>>>>>> 33ffdb4b
     </nav>
 
     <!-- navbar ends -->
