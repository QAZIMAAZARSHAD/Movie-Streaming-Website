--- conflicted
+++ resolved
@@ -27,13 +27,13 @@
   width: 140px;
   display:block;
   text-align: center;
-<<<<<<< HEAD
+
   color: rgb(255, 255, 255);
   font-size: 18px;
-=======
+
   color: whitesmoke;
   font-size: 16px;
->>>>>>> 01307f3d
+
   letter-spacing: 0.5px;
   /* border: 2px solid red;
   border-radius: 50px; */
@@ -41,12 +41,12 @@
 .menu li a:hover{
   color:red;
   opacity:0.5;
-<<<<<<< HEAD
+
   font-size: 20px;
 
-=======
+
   font-size: 18px;
->>>>>>> 01307f3d
+
 }
 
 .search-form{
@@ -111,12 +111,12 @@
   margin: 0;
   padding: 0;
   list-style: none;
-<<<<<<< HEAD
+
   line-height: 60px;
 
-=======
+
   line-height: 50px;
->>>>>>> 01307f3d
+
 }
 .menu2 li{
   float: left;
@@ -128,15 +128,15 @@
   display:inline-block;
   word-spacing: 0px;
   text-align: center;
-<<<<<<< HEAD
+
   color: rgb(255, 255, 255);
   font-size: 18px;
   letter-spacing: 0.5px;
-=======
+
   color: whitesmoke;
   font-size: 16px;
   letter-spacing: 0px;
->>>>>>> 01307f3d
+
 }
 .menu2 li a:hover{
   color:red;
@@ -238,19 +238,19 @@
 }
 .foot{
     text-align: center;
-<<<<<<< HEAD
+
     background-color:royalblue;
     color:rgb(255, 255, 255);
     height: 20px;
     /* margin: -36px 31px 23px 2px; */
     width: 100%;
     padding: 20px 20px 20px 0px;
-=======
+
     background-color: black;
     color: red;
     height: 50px;
     margin: 30px;
->>>>>>> 01307f3d
+
 }
 #f{
   text-decoration: none;
@@ -299,7 +299,7 @@
   padding:7px;
   border: none;
   font-size: 25px;
-<<<<<<< HEAD
+
   width: 50%;
   margin-right: 25%;
 }
@@ -391,7 +391,8 @@
 	  0%   { box-shadow: 0 0 100px 0 rgba(225,235,255,0.4); }
 	  100% { box-shadow: 0 0 60px 0 rgba(200,220,255,0.6); }
 	}
-=======
+}
+
 }
 
 
@@ -509,5 +510,4 @@
 {
 	background-color:red;
 	border-radius: 10px;
->>>>>>> 01307f3d
-}+}
