body{
  background-color: black  !important;
  margin: 0;
}
.menu{
  width: 100%;
  background: black;
  overflow: auto;
}
.menu ul{
  margin: 0;
  padding: 0;
  list-style: none;
  line-height: 60px;
}
.menu li{
  float: left;
}
.menu ul li a{
  background:black;
  text-decoration: none;
  width: 140px;
  display:block;
  text-align: center;
  color: whitesmoke;
  font-size: 16px;
  letter-spacing: 0.5px;
}
.menu li a:hover{
  color:red;
  opacity:0.5;
  font-size: 18px;
}
.search-form{
  margin-top:15px;
  float:right;
  margin-right: 100px;
}
input[type=text]{
  padding: 7px;
  border:none;
  font-size: 16px;
}
button{
  float:right;
  background:red;
  color: white;
  border-radius: 0 5px 5px 0;
  cursor: pointer;
  position:relative;
  padding:7px;
  border: none;
  font-size: 16px;
}
marquee{
	color:red;
	font-size: 25px;
	font-family:Arial;
  background: black;
}
.logo{
	width:200px;
	height:100px;
	padding:20px;
	float:left;
  background: black;
	transform:scale(1);
	transition-property:width;
	transform:translateY(0px);
	transition-duration:5s,5s;
	transition:transform 4s,4s;
}
.logo:hover{
	width:300px;
	transform:translateY(-30px);
}
.online{
	color:red;
	font-size: 50px;
	padding: 40px;
	float:center;
  background: black;
}
.menu2{
  width: 100%;
  background: black;
  overflow: auto;
}
.menu2 ul{
  margin: 0;
  padding: 0;
  list-style: none;
  line-height: 50px;
}
.menu2 li{
  float: left;
}
.menu2 ul li a{
  background:black;
  text-decoration: none;
  width: 120px;
  display:inline-block;
  word-spacing: 0px;
  text-align: center;
  color: whitesmoke;
  font-size: 16px;
  letter-spacing: 0px;
}
.menu2 li a:hover{
  color:red;
  opacity:0.5;
  background: black;
  font-size: 18px;
}

.exc: hover {
  font-size: 16px !important;
}

.slider-holder
        {
            width: 10000px;
            height: 400px;
            margin-left: auto;
            margin-right: auto;
            margin-top: 20px;
            text-align: center;
            overflow: hidden;
        }
        .image-holder
        {
            width: 2400px;
            background-color:black;
            height: 400px;
            clear: both;
            position: relative;
            transform: translate3d(0, 0, 0);
            -webkit-transition: left 2s;
            -moz-transition: left 2s;
            -o-transition: left 2s;
            transition: left 2s ;
            animation: moveSlideshow 12s linear infinite;
        }
        .slider-image
        {
            float: left;
            margin: 0px;
            padding: 0px;
            position: relative;
            transform: translate3d(0, 0, 0);
            animation: moveSlideshow 12s linear infinite;
        }
        @keyframes moveSlideshow {
  100% {
    transform: translateX(-66.6666%);
  }
}

      container{
    background-color:black;
            width: 100%;
            height: 100%;
            margin-left: 50px;
}
.poster{
    margin: 10px 10px 10px 10px ;
    display: inline-block;
    position: relative;
    margin-left: 30px;


}
/* Hover Images */
.poster {
  overflow: hidden;
}
.poster img {
  transition: transform .5s ease;
}
.poster:hover img {
  transform: scale(1.2);
}

.flim{
    text-align: center;
    position: absolute;
    bottom: 0%;
    background: rgb(0, 0, 0);
    background: rgba(0, 0, 0, 0.5);
    color: white;
    width: 100%;
}
.hr{
    width: 95%;
    height: 2px;
    color: black;
}
maincontainer{
    background-color: black;
    margin: -40px 35px 36px 1px;
    width: 100%;
}
   .maincontainer  h2{
    color: red;
    margin-left: 50px;
}
.foot{
    text-align: center;
    background-color: black;
    color: red;
    height: 50px;
    margin: 30px;
}
.modal {
  display: none;
  position: fixed;
  z-index: 1;
  padding-top: 100px;
  left: 0;
  top: 0;
  width: 100%;
  height: 100%;
  overflow: auto;
  background-color: rgb(0,0,0);
  background-color: rgba(0,0,0,0.4);
}
.modal-content {
  background-color: #fefefe;
  margin: auto;
  padding: 20px;
  border: 1px solid #888;
  width: 80%;
}
.close {
  color: #aaaaaa;
  float: right;
  font-size: 28px;
  font-weight: bold;
}
.close:hover,.close:focus {
  color: #000;
  text-decoration: none;
  cursor: pointer;
}
.buttonmodal button{
  margin-left: 50%;
  margin-top: 10%;
  margin-right: 50%;
  margin-bottom: 50%;
  background:red;
  color: white;
  border-radius: 5px 5px 5px 5px;
  cursor: pointer;
  padding:7px;
  border: none;
  font-size: 25px;
}

<<<<<<< HEAD
img {
  -webkit-user-drag: none;
  -moz-user-drag: none;
  -o-user-drag: none;
  user-drag: none;
  }
  
  img {
    pointer-events: none;
  }
  .movie_card{
    padding: 0 !important;
    width: 14rem;     
    margin:5px;  
    border-radius: 20px;
    background-color:rgb(15, 15, 73) !important;
    color:white;
    box-shadow: 0 3px 4px 0 rgba(0, 0, 0, 0.2), 0 4px 15px 0 rgba(0, 0, 0, 0.19);
  }
  .movie_card img{
      height:16rem;
  }
  .movie_info{
    color: red;
  }

  .movie_info i{
    font-size: 10px;
  }
  .card-title{
    width: 80%;
    font-size:15px;
    height: 2rem;
  }
  
  .section-title{
    color: red;
    font-size:25px;
    margin-bottom:40px;
  }
  .movie_info_rating{
    color:goldenrod;
    float:right;
  }
  body {
    overflow-x: hidden; /* Hide scrollbars */
  }
=======

/* Contact Us CSS starts*/
.box{
  background: url("https://cdn.pixabay.com/photo/2017/09/17/08/39/curtain-2757815_960_720.png");
  color: white;
  text-align:center;
  z-index:1;
}
.text{
    padding: 100px 0;
}
.box p{
  font-size:18px;
}
.red{
  color:orangered;
}
.redline{
  width:100px;
  height:3px;
  background-color:red;
  border:none;
}
.touch h2{
  padding-top: 20px;
  text-align: center;
  color: #fefefe;
}
.form-margin{
  margin-top: 40px;
}
.left{
  text-align:left;
}
h3{
  font-variant:bold;
  color:#fefefe;
}
.redline-address{
  border:none;
  height:3px;
  background-color:orangered;
  width:140px;
  margin-bottom:20px;
}
.address{
  padding-top: 50px;
}
.address p{
  font-weight:bold;
  color: #afadad;
  margin:3px;
}
.phone-e{
  padding:15px 0;
}
.c_logo img{
  height:100px;
  width:100px;
  z-index:2;
  float:left;
  margin-top:10px;
}
.bottom-gap{
  margin-bottom:100px;
}
/*validation css*/
input.ng-valid {
  background-color:#dff0d8;
}
input.ng-invalid {
    background-color:#f2dede;
}
input.ng-pristine{
  background-color:white;
}
textarea.ng-invalid {
    background-color:#f2dede;
}
textarea.ng-pristine{
  background-color:white;
}
textarea.ng-valid {
  background-color:#dff0d8;
}

/* contact us CSS ends */

.scroll-bar {
	height: auto;
	width: auto;
	margin: auto;
  overflow-y:auto;
  overflow-x: hidden;
	max-width: 95%;
}

::-webkit-scrollbar-track
{
	border: 5px solid #2c2f30;
	// border color does not support transparent on scrollbar
	// border-color: transparent;
	background-color:black;
}

::-webkit-scrollbar
{
	width: 15px;
	background-color: #2c2f30;
}

::-webkit-scrollbar-thumb
{
	background-color:red;
	border-radius: 10px;
}
>>>>>>> 01307f3d
<|MERGE_RESOLUTION|>--- conflicted
+++ resolved
@@ -256,7 +256,6 @@
   font-size: 25px;
 }
 
-<<<<<<< HEAD
 img {
   -webkit-user-drag: none;
   -moz-user-drag: none;
@@ -304,7 +303,6 @@
   body {
     overflow-x: hidden; /* Hide scrollbars */
   }
-=======
 
 /* Contact Us CSS starts*/
 .box{
@@ -420,5 +418,4 @@
 {
 	background-color:red;
 	border-radius: 10px;
-}
->>>>>>> 01307f3d
+}