--- conflicted
+++ resolved
@@ -255,80 +255,6 @@
 </head>
 
 <body style="background-color:black;" color="height:auto;">
-<<<<<<< HEAD
-    <link href="https://cdn.jsdelivr.net/npm/bootstrap@5.0.1/dist/css/bootstrap.min.css" rel="stylesheet" integrity="sha384-+0n0xVW2eSR5OomGNYDnhzAbDsOXxcvSN1TPprVMTNDbiYZCxYbOOl7+AMvyTG2x" crossorigin="anonymous">
-    <script src="https://cdn.jsdelivr.net/npm/@popperjs/core@2.9.2/dist/umd/popper.min.js" integrity="sha384-IQsoLXl5PILFhosVNubq5LC7Qb9DXgDA9i+tQ8Zj3iwWAwPtgFTxbJ8NT4GN1R8p" crossorigin="anonymous"></script>
-    <script src="https://cdn.jsdelivr.net/npm/bootstrap@5.0.1/dist/js/bootstrap.min.js" integrity="sha384-Atwg2Pkwv9vp0ygtn1JAojH0nYbwNJLPhwyoVbhoPwBhjQPR5VtM2+xf0Uwh9KtT" crossorigin="anonymous"></script>
-    
-    <div class="scroll-bar">
-        <nav class="navbar navbar-expand-lg navbar-light bg-dark" id="header-nav">
-            <div class="container-fluid">
-              <button class="navbar-toggler" style="background-color:white" type="button" data-bs-toggle="collapse" data-bs-target="#navbarTogglerDemo01" aria-controls="navbarTogglerDemo01" aria-expanded="false" aria-label="Toggle navigation">
-                <span class="navbar-toggler-icon" style="background-color: white;"></span>
-              </button>
-              <div class="collapse navbar-collapse" id="navbarTogglerDemo01">
-                <a class="navbar-brand" style="color: red;font-size: 30px;" href="#">ApnaTheatre</a>
-                <ul class="navbar-nav me-auto mb-2 mb-lg-0">
-                  <li class="nav-item">
-                    <a class="nav-link active" aria-current="page" href="index.html">Home</a>
-                  </li>
-                  <li class="nav-item">
-                    <a class="nav-link" href="movies.html">Movies</a>
-                  </li>
-                  <li class="nav-item">
-                    <a class="nav-link" href="#">Web Series</a>
-                  </li>
-                  <li class="nav-item">
-                    <a class="nav-link" href="kids.html">Kids</a>
-                  </li>
-                  <li class="nav-item">
-                    <a class="nav-link" href="#">TV</a>
-                  </li>
-                  <li class="nav-item">
-                    <a class="nav-link" href="#">Premium</a>
-                  </li>
-                  <li class="nav-item">
-                    <a class="nav-link" href="#">Login</a>
-                  </li>
-                </ul>
-                <form class="d-flex">
-                  <input class="form-control me-2" type="search" placeholder="Search" aria-label="Search">
-                  <button class="btn btn-danger" type="submit">Search</button>
-                </form>
-              </div>
-            </div>
-        </nav>       
-         
-
-        <div class="main-content">
-		
-          <div id="carouselExampleControls" class="carousel slide" data-bs-ride="carousel">
-            <div class="carousel-inner">
-              <div class="carousel-item active">
-                <img src="./Images/spider_man_cover.png"  height="400" class="d-block w-100" alt="...">
-              </div>
-              <div class="carousel-item">
-                <img src="./Images/cars.jpg" height="400"  class="d-block w-100" alt="...">
-              </div>
-              <div class="carousel-item">
-                <img src="./Images/doraemon_cover.jpg" height="400"  class="d-block w-100" alt="...">
-              </div>
-              <div class="carousel-item">
-                <img src="./Images/mickey_mouse cover.png" height="400"  class="d-block w-100" alt="...">
-              </div>
-              <div class="carousel-item">
-                <img src="./Images/shinchan_cover.jpg" height="400"  class="d-block w-100" alt="...">
-              </div>
-            </div>
-            <a class="carousel-control-prev" href="#carouselExampleControls" role="button" data-bs-slide="prev">
-              <span class="carousel-control-prev-icon" aria-hidden="true"></span>
-              <span class="visually-hidden">Previous</span>
-            </a>
-            <a class="carousel-control-next" href="#carouselExampleControls" role="button" data-bs-slide="next">
-              <span class="carousel-control-next-icon" aria-hidden="true"></span>
-              <span class="visually-hidden">Next</span>
-            </a>
-=======
 
   <div class="scroll-bar">
     <!-- navbar starts -->
@@ -346,7 +272,7 @@
               <a class="nav-link active" aria-current="page" href="index.html">Home</a>
             </li>
             <li class="nav-item">
-              <a class="nav-link" href="index.html#Movies">Movies</a>
+              <a class="nav-link" href="movies.html">Movies</a>
             </li>
             <li class="nav-item">
               <a class="nav-link" href="web-series.html">Web Series</a>
@@ -466,7 +392,6 @@
             <h5 class="card-title">POKEMON Detective Pikachu</h5>
             <span class="movie_info">2019</span>
             <span class="movie_info_rating"><i class="fas fa-star"></i> 9 / 10</span>
->>>>>>> 33ffdb4b
           </div>
         </div>
       </div>
