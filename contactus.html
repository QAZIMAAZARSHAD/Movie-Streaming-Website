<html>

<head>
  <title>Contact Us</title>

  <script src="https://ajax.googleapis.com/ajax/libs/angularjs/1.6.4/angular.min.js"></script>
  <link rel="stylesheet" href="https://cdnjs.cloudflare.com/ajax/libs/font-awesome/5.15.3/css/all.min.css"
    integrity="sha512-iBBXm8fW90+nuLcSKlbmrPcLa0OT92xO1BIsZ+ywDWZCvqsWgccV3gFoRBv0z+8dLJgyAHIhR35VZc2oM/gI1w=="
    crossorigin="anonymous" referrerpolicy="no-referrer" />
  <link href="https://cdn.jsdelivr.net/npm/bootstrap@5.0.1/dist/css/bootstrap.min.css" rel="stylesheet"
    integrity="sha384-+0n0xVW2eSR5OomGNYDnhzAbDsOXxcvSN1TPprVMTNDbiYZCxYbOOl7+AMvyTG2x" crossorigin="anonymous">

  <link rel="stylesheet" href="https://cdnjs.cloudflare.com/ajax/libs/font-awesome/5.15.3/css/all.min.css"
    integrity="sha512-iBBXm8fW90+nuLcSKlbmrPcLa0OT92xO1BIsZ+ywDWZCvqsWgccV3gFoRBv0z+8dLJgyAHIhR35VZc2oM/gI1w=="
    crossorigin="anonymous" referrerpolicy="no-referrer" />
  <link href="./static/style.css" rel="stylesheet" type="text/css" />

  <style>
    .scroll-bar {
      height: auto;
      width: auto;
      margin: auto;
      overflow-y: auto;
      overflow-x: hidden;
      max-width: 100%;
    }

    ::-webkit-scrollbar-track {
      border: 5px solid #2c2f30;

      background-color: black;
    }

    ::-webkit-scrollbar {
      width: 15px;
      background-color: #2c2f30;
    }

    ::-webkit-scrollbar-thumb {
      background-color: red;
      border-radius: 10px;
    }

    /* navbar css */
    #header-nav .nav-link {
      color: white;
      font-size: 20px;
      margin-left: 20px;

    }

    .menu li a {
      text-decoration: none;
    }

    .menu li a:hover {
      color: red !important;
      opacity: 0.5;
    }

    #variety {
      margin-top: 0.5rem;
      margin-bottom: 0.5rem;
    }
    .contactForm{
      margin: 5px;
    }
  </style>
</head>
<<<<<<< HEAD
<body ng-app="">
    <nav class="menu" id="Home">
        <ul>
          <li><a href="index.html">Home</a></li>
           <li><a href="movies.html">Movies</a></li>
            <li><a href="index.html#Web Series">Web Series</a></li>
             <li><a href="kids.html">Kids</a></li>
              <li><a href="dummy.html">TV</a></li>
               <li><a href="dummy.html">Premium</a></li>
                <li><a href="login.html">Login</a></li>
                <li><a href="contactus.html">Contact Us</a></li>
        </ul>
        <form class="search-form">
          <input type="text" placeholder="Search">
          <button>Search</button>
      </nav>

  <div class="box">
    <div class="c_logo">
      <img src="./Images/logo.jpg">
    </div>
    <div class="text">
    <h1>Contact <span class="red">Us</span></h1>
    <hr class="redline">
    <p>Have Questions ? We have answers ( may be )</p>
    </div>
  </div>
=======
>>>>>>> 33ffdb4b

<body>
  <div class="scroll-bar">

    <!-- navbar starts -->

    <nav class="menu navbar navbar-expand-lg navbar-light bg-dark" id="header-nav">
      <div class="container-fluid">
        <a class="navbar-brand" href="index.html"><img class="logo" src="Images/TheaterLogoFinal.png" alt="" width="30" height="24"></a>
        <button class="navbar-toggler" style="background-color:white" type="button" data-bs-toggle="collapse"
          data-bs-target="#navbarNav" aria-controls="navbarNav" aria-expanded="false" aria-label="Toggle navigation">
          <span class="navbar-toggler-icon" style="background-color: white;"></span>
        </button>
        <div class="collapse navbar-collapse" id="navbarNav">
          <ul class="navbar-nav me-auto mb-2 mb-lg-0">
            <li class="nav-item">
              <a class="nav-link active" aria-current="page" href="index.html">Home</a>
            </li>
            <li class="nav-item">
              <a class="nav-link" href="index.html#Movies">Movies</a>
            </li>
            <li class="nav-item">
              <a class="nav-link" href="web-series.html">Web Series</a>
            </li>
            <li class="nav-item">
              <a class="nav-link" href="kids.html">Kids</a>
            </li>
            <li class="nav-item">
              <a class="nav-link" href="tv.html">TV</a>
            </li>
            <li class="nav-item">
              <a class="nav-link" href="dummy.html">Premium</a>
            </li>
            <li class="nav-item">
              <a class="nav-link" href="login.html">Login</a>
            </li>
            <li class="nav-item">
              <a class="nav-link" href="contactus.html">Contact Us</a>
            </li>
          </ul>
          <form class="d-flex">
            <input class="form-control me-2" type="search" placeholder="Search" aria-label="Search">
            <button class="btn btn-danger" type="submit">Search</button>
          </form>
        </div>
      </div>
    </nav>

    <!-- navbar ends -->

    <!-- off canva -->
    <a class="btn btn-outline-danger" id="variety" data-bs-toggle="offcanvas" href="#offcanvasExample" role="button"
      aria-controls="offcanvasExample">
      Have a Look on Various Movies!
    </a>
    <div class="offcanvas offcanvas-start" tabindex="-1" id="offcanvasExample" aria-labelledby="offcanvasExampleLabel">
      <div class="offcanvas-header" style="color: #fff;
   background-color: #dc3545">
        <h5 class="offcanvas-title" id="offcanvasExampleLabel">Varieties</h5>
        <button type="button" class="btn-close text-reset" data-bs-dismiss="offcanvas" aria-label="Close"></button>
      </div>
      <div class="offcanvas-body" style="color: aliceblue; background-color: black;">
        <div>
          Stream Latest Movies Now!
        </div>
        <div class="dropdown mt-3">
          <button class="btn btn-outline-danger dropdown-toggle" type="button" id="dropdownMenuButton"
            data-bs-toggle="dropdown">
            Varieties
          </button>
          <ul class="dropdown-menu" aria-labelledby="dropdownMenuButton"
            style="background-color: #d4a09c; color: white; ">
            <li><a class="dropdown-item" href="popular.html">Popular</a> </li>
            <li><a class="dropdown-item" href="crime.html">Crime</a></li>
            <li><a class="dropdown-item" href="suspense.html" style="font-size: 14px">Suspense &
                Thriller</a></li>
            <li><a class="dropdown-item" href="action.html">Action</a></li>
            <li><a class="dropdown-item" href="fantasy.html" style="font-size: 14px">Sci-Fi & Fantasy</a>
            </li>
            <li><a class="dropdown-item" href="documentary.html">Documentary</a></li>
            <li><a class="dropdown-item" href="horror.html">Horror</a></li>
            <li><a class="dropdown-item" href="drama.html">Drama</a></li>
            <li><a class="dropdown-item" href="war.html">War & Politics</a></li>
            <li><a class="dropdown-item" href="comedy.html">Comedy</a></li>
            <li><a class="dropdown-item" href="romance.html">Romance</a></li>
          </ul>
        </div>
      </div>
    </div>

    <!-- off canva ends -->


    <div class="box">

      <div class="text">
        <h1>Contact <span class="red">Us</span></h1>
        <hr class="redline">
        <p>Have Questions ? We have answers ( may be )</p>
      </div>
    </div>

    <div class="touch">
      <h2>Get in touch</h2>
      <hr class="redline">
    </div>


    <form action="" method="POST" name="contact-form">
      <div class="container form-margin">
        <div class="row">
          <div class="col-lg-2 col-md-2 col-sm-2 col-xs-2"></div>
          <div class="col-lg-4 col-md-4 col-sm-4">
            <div class="form-group">
              <input type="text" class="form-control contactForm" placeholder="First Name" ng-model="firstname" name="firstname"
                required>
            </div>
            <div class="form-group">
              <input type="text" class="form-control contactForm" placeholder="Phone" ng-model="phone" name="firstname" required>
            </div>
          </div>
          <div class="col-lg-4 col-md-4 col-sm-4">
            <div class="form-group">
              <input type="text" class="form-control contactForm" placeholder="Last Name" ng-model="lastname" name="lastname"
                required>
            </div>
            <div class="form-group">
              <input type="email" class="form-control contactForm" placeholder="E-mail" ng-model="email" name="email" required>
            </div>
          </div>
          <div class="col-lg-2 col-md-2 col-sm-2 col-xs-2"></div>
        </div>
      </div>

      <div class="container">
        <div class="row">
          <div class="col-lg-2 col-md-2 col-sm-2 col-xs-2"></div>
          <div class="col-lg-8 col-md-8 col-sm-8">
            <div class="form-group">
              <textarea class="form-control contactForm" rows="6" placeholder="Message" ng-model="message" name="message"
                required></textarea>
            </div>
            <div class="pager">
              <button type="submit" class="btn btn-success">SEND MESSAGE</button>
            </div>
          </div>
        </div>
        <div class="col-lg-2 col-md-2 col-sm-2 col-xs-2"></div>

      </div>
    </form>
    <!-- address -->

    <div class="container address">
      <div class="row">

        <div class="col-lg-1 col-md-1 col-sm-1 col-xs-1"></div>
        <div class="col-lg-4 col-md-4 col-sm-4">
          <h3>Our Address</h3>
          <div class="redline-address"></div>
          <p>13 B</p>
          <p>King Koti Road</p>
          <p>Vadodara,</p>
          <p>Gujrat - 500029</p>
          <div class="phone-e">
            <p><span class="glyphicon glyphicon-envelope"> </span> info@movie-website.com</p>
            <p><span class="glyphicon glyphicon-phone"></span> +91-97427 66666</p>
          </div>
        </div>
        <div class="col-lg-5 col-md-5 col-sm-5 col-xs-5">
          <!-- -map- -->
          <iframe
            src="https://www.google.com/maps/embed?pb=!1m18!1m12!1m3!1d3889.019213593812!2d77.62060731482127!3d12.906485990898592!2m3!1f0!2f0!3f0!3m2!1i1024!2i768!4f13.1!3m3!1m2!1s0x3bae14eed2a26dbb%3A0x98f64960052a26b0!2sTrainingMug!5e0!3m2!1sen!2sin!4v1504259922701"
            width="400" height="350" frameborder="0" style="border:0" allowfullscreen></iframe>
        </div>
        <div class="col-lg-1 col-md-1 col-sm-1 col-xs-1"></div>
        <div class="col-lg-1 col-md-1 col-sm-1 col-xs-1"></div>

      </div>
    </div>
  </div>

  <div class="bottom-gap"></div>
  <!-- footer -->
  <div id="waterdrop"></div>
  <footer class="footer-distributed">


    <div class="footer-right">

      <a href="#"><i class="fab fa-facebook-f facebook"></i></a>
      <a href="#"><i class="fab fa-twitter twitter"></i></a>
      <a href="#"><i class="fab fa-telegram telegram"></i></a>
      <a href="https://github.com/QAZIMAAZARSHAD/Movie-Streaming-Website"><i class="fab fa-github github"></i></a>

    </div>

    <div class="footer-left">

      <p class="footer-links">
        <a class="link-1" href="#">Home</a>
        <a href="contactus.html">Contact</a>
      </p>
      <p>Copyright &copy; and &reg; Since 2021 Under ApnaTheatre.com : (Project Is Done By Qazi Maaz Arshad)</p>
    </div>

  </footer>

  <!-- offcanva JS and footer js -->
  <script src="https://cdnjs.cloudflare.com/ajax/libs/jquery/3.4.1/jquery.min.js"></script>
  <script src="http://code.jquery.com/ui/1.11.4/jquery-ui.js"></script>
  <script src="https://daniellaharel.com/raindrops/js/raindrops.js"></script>

  <script> jQuery('#waterdrop').raindrops({ color: '#292c2f', canvasHeight: 150, density: 0.1, frequency: 20 });
  </script>

  <script src="https://cdn.jsdelivr.net/npm/bootstrap@5.0.1/dist/js/bootstrap.bundle.min.js"
    integrity="sha384-gtEjrD/SeCtmISkJkNUaaKMoLD0//ElJ19smozuHV6z3Iehds+3Ulb9Bn9Plx0x4"
    crossorigin="anonymous"></script>
  <script src="./static/script.js"></script>
</body>

</html><|MERGE_RESOLUTION|>--- conflicted
+++ resolved
@@ -67,36 +67,6 @@
     }
   </style>
 </head>
-<<<<<<< HEAD
-<body ng-app="">
-    <nav class="menu" id="Home">
-        <ul>
-          <li><a href="index.html">Home</a></li>
-           <li><a href="movies.html">Movies</a></li>
-            <li><a href="index.html#Web Series">Web Series</a></li>
-             <li><a href="kids.html">Kids</a></li>
-              <li><a href="dummy.html">TV</a></li>
-               <li><a href="dummy.html">Premium</a></li>
-                <li><a href="login.html">Login</a></li>
-                <li><a href="contactus.html">Contact Us</a></li>
-        </ul>
-        <form class="search-form">
-          <input type="text" placeholder="Search">
-          <button>Search</button>
-      </nav>
-
-  <div class="box">
-    <div class="c_logo">
-      <img src="./Images/logo.jpg">
-    </div>
-    <div class="text">
-    <h1>Contact <span class="red">Us</span></h1>
-    <hr class="redline">
-    <p>Have Questions ? We have answers ( may be )</p>
-    </div>
-  </div>
-=======
->>>>>>> 33ffdb4b
 
 <body>
   <div class="scroll-bar">
@@ -116,7 +86,7 @@
               <a class="nav-link active" aria-current="page" href="index.html">Home</a>
             </li>
             <li class="nav-item">
-              <a class="nav-link" href="index.html#Movies">Movies</a>
+              <a class="nav-link" href="movies.html">Movies</a>
             </li>
             <li class="nav-item">
               <a class="nav-link" href="web-series.html">Web Series</a>
