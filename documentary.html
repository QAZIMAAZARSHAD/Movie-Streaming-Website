--- conflicted
+++ resolved
@@ -101,7 +101,7 @@
     justify-content: center;
   }
 }
-<<<<<<< HEAD
+ coming-soon-page
 @media only screen and (min-width: 993px) and (max-width: 1035px) {
   #header-nav .nav-link {
     color: white;
@@ -120,12 +120,9 @@
   display: flex;
   justify-content: center;
 }
-
-=======
-
 .container {
   text-align: center;
->>>>>>> 170abb33
+
 }
   </style>
 
