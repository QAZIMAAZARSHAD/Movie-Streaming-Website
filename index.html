--- conflicted
+++ resolved
@@ -25,12 +25,10 @@
         <button>Search</button>
     </nav>
     <marquee>Welcome To <i>ApnaTheatre</i>.com<sup>&reg;</sup></marquee>
-<<<<<<< HEAD
-    <img src="./Images/logo.gif" class="logo"> 
-=======
+
       <br><br>
     <img src="./Images/logo.jpg" class="logo">
->>>>>>> c43f5d0e
+
     <label class="online">Stream Latest Movies Now!</label>
     <nav class="menu2">
      <ul>
@@ -67,9 +65,7 @@
 
         </div>
 
-<<<<<<< HEAD
-       
-=======
+
     </div>-->
 
     
@@ -151,7 +147,7 @@
 
         </div>
 
->>>>>>> c43f5d0e
+
     </div>
     
         <div class="maincontainer">
