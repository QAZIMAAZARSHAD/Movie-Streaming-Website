--- conflicted
+++ resolved
@@ -327,15 +327,9 @@
             <li class="nav-item">
                 <a class="nav-link" href="anime.html">Anime</a>
               </li>
-<<<<<<< HEAD
-            <li class="nav-item">
-              <a class="nav-link" href="premium.html">Premium</a>
-            </li>
-=======
               <li class="nav-item">
                             <a class="nav-link" href="premium.html">Premium</a>
                         </li>
->>>>>>> ad663fa2
             <li class="nav-item">
               <a class="nav-link" href="login.html">Login</a>
             </li>
