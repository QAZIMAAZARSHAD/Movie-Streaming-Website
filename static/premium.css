--- conflicted
+++ resolved
@@ -202,41 +202,34 @@
  
   box-shadow: 2px 2px 6px white;
   display:inline-block;
-<<<<<<< HEAD
   width:93%;
-=======
-  width:300px;
->>>>>>> 7fa64a9b
   margin: 5px 11px 5px 0px;
 }
 .box2{
       
     box-shadow: 2px 2px 6px white;
     display:inline-block;
-<<<<<<< HEAD
+
     width:93%;
-=======
-    width:300px;
->>>>>>> 7fa64a9b
+
     margin: 5px 11px 5px 0px;
   }
   .box3{
     
     box-shadow: 2px 2px 6px white;
     display:inline-block;
-<<<<<<< HEAD
+
     width:93%;
     margin: 5px 11px 5px 0px;
   }
   .no-gutters{
      
-=======
     width:300px;
     margin: 5px 11px 5px 0px;
   }
   .no-gutters{
       width: 1000px;
->>>>>>> 7fa64a9b
+
       margin-top: 50px;
       margin-bottom: 50px;
   }
@@ -343,16 +336,13 @@
   .featured:hover{
     box-shadow: 3px 3px 5px #FD1C03;
     border: 3px solid red;
-<<<<<<< HEAD
     height: 485px;
     transform: scale(1.1);
-=======
     /* height: 485px; */
     /* width: 362px; */
     transform: scale(1.05);
     /* transform: translateY(-1rem); */
     transition: .5s
->>>>>>> 7fa64a9b
   }
   .gbtn:hover{
     color:red;
