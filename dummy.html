--- conflicted
+++ resolved
@@ -2,7 +2,6 @@
 <html>
 
 <head>
-<<<<<<< HEAD
   <meta charset="utf-8">
   <meta name="viewport" content="width=device-width">
   <title>ApnaTheatre.com</title>
@@ -51,39 +50,7 @@
       margin-bottom: 0.5rem;
     }
   </style>
-=======
-    <meta charset="utf-8">
-    <meta name="viewport" content="width=device-width">
-    <title>ApnaTheatre.com</title>
-    <link rel="shortcut icon" href="./Images/Logo/Title.jpeg" type="image/x-icon">
-    <link href="https://cdn.jsdelivr.net/npm/bootstrap@5.0.1/dist/css/bootstrap.min.css" rel="stylesheet" integrity="sha384-+0n0xVW2eSR5OomGNYDnhzAbDsOXxcvSN1TPprVMTNDbiYZCxYbOOl7+AMvyTG2x" crossorigin="anonymous">
-
-    <link rel="stylesheet" href="https://cdnjs.cloudflare.com/ajax/libs/font-awesome/5.15.3/css/all.min.css" integrity="sha512-iBBXm8fW90+nuLcSKlbmrPcLa0OT92xO1BIsZ+ywDWZCvqsWgccV3gFoRBv0z+8dLJgyAHIhR35VZc2oM/gI1w==" crossorigin="anonymous" referrerpolicy="no-referrer"
-    />
-
-    <link href="./static/style.css" rel="stylesheet" type="text/css" />
-    <link rel="stylesheet" href="static/bootstrap.min.css">
-    <link rel="stylesheet" href="static/style-min.css">
-    <style>
-        /* navbar css */
-        
-        #header-nav .nav-link {
-            color: white;
-            font-size: 20px;
-            margin-left: 20px;
-        }
-        
-        .menu li a:hover {
-            color: red !important;
-            opacity: 0.5;
-        }
-        
-        #variety {
-            margin-top: 1rem;
-            margin-bottom: 0.5rem;
-        }
-    </style>
->>>>>>> 28e1508f
+
 </head>
 
 <body>
@@ -194,7 +161,6 @@
     <!-------------------------------Footer-------------------------------->
     <div id="waterdrop"></div>
     <footer class="footer">
-<<<<<<< HEAD
       <div class="footer-content">
           <div class="footer-left">
           <a  href="index.html"><img class="footer-logo" src="Images/TheaterLogoFinal.png" alt="" width="30" height="24"></a>
@@ -273,76 +239,7 @@
     integrity="sha384-gtEjrD/SeCtmISkJkNUaaKMoLD0//ElJ19smozuHV6z3Iehds+3Ulb9Bn9Plx0x4"
     crossorigin="anonymous"></script>
   <script src="./static/script.js"></script>
-=======
-        <div class="footer-content">
-            <div class="footer-left">
-                <a href="index.html"><img class="footer-logo" src="Images/TheaterLogoFinal.png" alt="" width="30" height="24"></a>
-                <p class="footer-bottom-tagline">Watch! Chill! Repeat!</p>
-            </div>
-            <div class="footer-middle">
-                <h2 class="footer-heading">Follow Us</h2>
-                <ul class="footer-middle-list icons">
-                    <a class="footer-links" href="#"><i class="fab fa-facebook-f facebook"></i></a>
-                    <a class="footer-links" href="#"><i class="fab fa-twitter twitter"></i></a>
-                    <a class="footer-links" href="#"><i class="fab fa-telegram telegram"></i></a>
-                    <a class="footer-links" href="#"><i class="fab fa-instagram instagram"></i></a>
-                    <a class="footer-links" href="#"><i class="fab fa-github github" ></i></a>
-                </ul>
-            </div>
-            <div class="footer-middle">
-                <h2 class="footer-heading">Services</h2>
-                <ul class="footer-middle-list">
-                    <li class="footer-middle-list-item"><a href="index.html">Enjoy Latest Movies</a> </li>
-                    <li class="footer-middle-list-item"><a href="web-series.html">Watch Web-Series</a> </li>
-                    <li class="footer-middle-list-item"><a href="kids.html">Everything for Kids</a> </li>
-                    <li class="footer-middle-list-item"><a href="index.html">Get Premium Subscription</a> </li>
-                </ul>
-            </div>
-            <div class="footer-middle">
-                <h2 class="footer-heading">Try Our App</h2>
-                <ul class="footer-middle-list icons">
-                    <a class="footer-links" href="#"><i class="fab fa-google-play"></i></a>
-                    <a class="footer-links" href="#"><i class="fab fa-app-store-ios"></i></a>
-                </ul>
-            </div>
-            <div class="footer-right">
-                <p class="footer-links">
-                    <h2 class="footer-heading">Contact Us</h2>
-                    <p class="footer-bottom-tagline">Feel free to contact us.</p>
-                    <a class="footer-contact-button" href="contactus.html">Contact</a>
-                </p>
-            </div>
-        </div>
-        <hr id="footer-hr">
-        <div class="footer-copyright">
-            <p>Copyright &copy; and &reg; Since
-                <script>
-                    document.write(new Date().getFullYear())
-                </script> Under ApnaTheatre.com : (Project Is Done By Qazi Maaz Arshad)</p>
-        </div>
-    </footer>
-
-
-    <!-- offcanva JS and footer js -->
-    <script src="https://cdnjs.cloudflare.com/ajax/libs/jquery/3.4.1/jquery.min.js"></script>
-    <script src="http://code.jquery.com/ui/1.11.4/jquery-ui.js"></script>
-    <script src="https://daniellaharel.com/raindrops/js/raindrops.js"></script>
-    <script src="https://ajax.googleapis.com/ajax/libs/jquery/3.5.1/jquery.min.js"></script>
-    <script src="https://unpkg.com/axios/dist/axios.min.js"></script>
-    <script src="js/main-min.js"></script>
-
-    <script>
-        jQuery('#waterdrop').raindrops({
-            color: '#292c2f',
-            canvasHeight: 150,
-            density: 0.1,
-            frequency: 20
-        });
-    </script>
-
-    <script src="https://cdn.jsdelivr.net/npm/bootstrap@5.0.1/dist/js/bootstrap.bundle.min.js" integrity="sha384-gtEjrD/SeCtmISkJkNUaaKMoLD0//ElJ19smozuHV6z3Iehds+3Ulb9Bn9Plx0x4" crossorigin="anonymous"></script>
-    <script src="./static/script.js"></script>
->>>>>>> 28e1508f
+
 </body>
 
 </html>