<!DOCTYPE html>
<html>

<head>
  <meta charset="utf-8">
  <meta name="viewport" content="width=device-width">
  <title>ApnaTheatre.com</title>
  <link rel="shortcut icon" href="./Images/Logo/Title.jpeg" type="image/x-icon">
  <link href="https://cdn.jsdelivr.net/npm/bootstrap@5.0.1/dist/css/bootstrap.min.css" rel="stylesheet"
    integrity="sha384-+0n0xVW2eSR5OomGNYDnhzAbDsOXxcvSN1TPprVMTNDbiYZCxYbOOl7+AMvyTG2x" crossorigin="anonymous">

  <link rel="stylesheet" href="https://cdnjs.cloudflare.com/ajax/libs/font-awesome/5.15.3/css/all.min.css"
    integrity="sha512-iBBXm8fW90+nuLcSKlbmrPcLa0OT92xO1BIsZ+ywDWZCvqsWgccV3gFoRBv0z+8dLJgyAHIhR35VZc2oM/gI1w=="
    crossorigin="anonymous" referrerpolicy="no-referrer" />
    <script src="https://ajax.googleapis.com/ajax/libs/jquery/3.5.1/jquery.min.js"></script>
  <link href="./static/style.css" rel="stylesheet" type="text/css" />
<!------------------------Scroll to top button------------------------------------------------>
<style>
    #scrollToTopButton{
  /* position: sticky; */
  position:relative;
  bottom: 40px;
  left: 93%;
  font-size: 25px;
  z-index: 99;
  width: 50px;
  height: 50px;
  background-color:red;
  color:black;
  border: none;
  cursor: pointer;
  outline: none;
  padding: 6px;
  border-radius: 50%;
  }
  #scrollToTopButton:hover, i:hover {
  background-color:white;
  color:red;
  }
  .buttonmodal{
      text-align: center;
      height:auto;
  }
  #myBtn{
        display:flex;
        align-items: center;
        justify-content: center;
        text-align: center;
        padding:auto;
        margin: auto;
  }
  

    /* navbar css */
    #header-nav .nav-link {
      color: white;
      font-size: 20px;
      margin-left: 20px;

    }

    .menu li a:hover {
      color: red !important;
      opacity: 0.5;
    }

    #variety {
      margin-top: 1rem;
      margin-bottom: 0.5rem;
    }
  </style>

</head>

<body>
    <div class="scroll-bar">
        <!-- navbar starts -->

       <nav class="menu navbar navbar-expand-lg navbar-light bg-dark" id="header-nav">
      <div class="container-fluid">
        <a class="navbar-brand" href="home.html"><img class="logo" src="Images/TheaterLogoFinal.png" alt="" width="30"
            height="24"></a>
        <button id="nav" class="navbar-toggler" id="nav" style="background-color:#8b0000" type="button" data-bs-toggle="collapse"
          data-bs-target="#navbarNav" aria-controls="navbarNav" aria-expanded="false" aria-label="Toggle navigation">
          <span class="navbar-toggler-icon" style="background-color:dark-grey;"></span>
        </button>
        <div class="collapse navbar-collapse" id="navbarNav">
          <ul class="navbar-nav me-auto mb-2 mb-lg-0">
            <li class="nav-item">
              <a class="nav-link active" aria-current="page" href="home.html">Home</a>
            </li>
            <li class="nav-item">
              <a class="nav-link" href="movies.html">Movies</a>
            </li>
            <li class="nav-item">
              <a class="nav-link" href="web-series.html">Web Series</a>
            </li>
            <li class="nav-item">
              <a class="nav-link" href="kids.html">Kids</a>
            </li>
            <li class="nav-item">
              <a class="nav-link" href="tv.html">TV</a>
            </li>
            <li class="nav-item">
              <a class="nav-link" href="anime.html">Anime</a>
            </li>
<<<<<<< HEAD
            <li class="nav-item">
              <a class="nav-link" href="premium.html">Premium</a>
=======
              <li class="nav-item">
                            <a class="nav-link" href="premium.html">Premium</a>
                        </li>
>>>>>>> ad663fa2
            </li>
            <li class="nav-item">
              <a class="nav-link" href="login.html">Login</a>
            </li>
            <li class="nav-item">
              <a class="nav-link" href="contactus.html">Contact Us</a>
            </li>
          </ul>
          <form id="searchForm" class="d-flex">
            <input class="form-control me-2" type="text" id="searchText" placeholder="Search" aria-label="Search">
            <button class="btn btn-danger" type="submit">Search</button>
          </form>
        </div>
      </div>
    </nav>

        <!-- navbar ends -->

        <!-- off canva -->
        <a class="btn btn-outline-danger" id="variety" data-bs-toggle="offcanvas" href="#offcanvasExample" role="button" aria-controls="offcanvasExample">
      Have a Look on Various Movies!
    </a>
        <div class="offcanvas offcanvas-start" tabindex="-1" id="offcanvasExample" aria-labelledby="offcanvasExampleLabel">
            <div class="offcanvas-header" style="color: #fff;
 background-color: #dc3545">
                <h5 class="offcanvas-title" id="offcanvasExampleLabel">Varieties</h5>
                <button type="button" class="btn-close text-reset" data-bs-dismiss="offcanvas" aria-label="Close"></button>
            </div>
            <div class="offcanvas-body" style="color: aliceblue; background-color: black;">
                <div>
                    Stream Latest Movies Now!
                </div>
                <div class="dropdown mt-3">
                    <button class="btn btn-outline-danger dropdown-toggle" type="button" id="dropdownMenuButton" data-bs-toggle="dropdown">
            Varieties
          </button>
                    <ul class="dropdown-menu" aria-labelledby="dropdownMenuButton" style="background-color: #d4a09c; color: white; ">
                        <li><a class="dropdown-item" href="popular.html">Popular</a> </li>
                        <li><a class="dropdown-item" href="crime.html">Crime</a></li>
                        <li><a class="dropdown-item" href="suspense.html" style="font-size: 14px">Suspense &
                Thriller</a></li>
                        <li><a class="dropdown-item" href="action.html">Action</a></li>
                        <li><a class="dropdown-item" href="fantasy.html" style="font-size: 14px">Sci-Fi & Fantasy</a>
                        </li>
                        <li><a class="dropdown-item" href="documentary.html">Documentary</a></li>
                        <li><a class="dropdown-item" href="horror.html">Horror</a></li>
                        <li><a class="dropdown-item" href="drama.html">Drama</a></li>
                        <li><a class="dropdown-item" href="war.html">War & Politics</a></li>
                        <li><a class="dropdown-item" href="comedy.html">Comedy</a></li>
                        <li><a class="dropdown-item" href="romance.html">Romance</a></li>
                    </ul>
                </div>
            </div>
        </div>

        <!-- off canva ends -->
        <hr>
        <div class="container">
            <div id="movies" class="row"></div>
        </div>
        <hr>


        <div class="buttonmodal">
            <button id="myBtn">Click Here</button>
        </div>
        <div id="myModal" class="modal">
            <div class="modal-content">
                <span class="close">&times;</span>
                <p>This Site Is Under Construction</p>
            </div>
        </div>
    </div>



    <!-------------------------------Footer-------------------------------->
    <div id="waterdrop"></div>
    <footer class="footer">
      <!-- <hr class="footer-hr"> -->
      <div class="footer-content">
          <div class="footer-left">
          <a  href="home.html"><img class="footer-logo" src="Images/TheaterLogoFinal.png" alt="" width="30" height="24"></a>
          <p class="footer-bottom-tagline">Watch! Chill! Repeat!</p>
      </div>
      <div class="footer-middle">
        <h2 class="footer-heading">Follow Us</h2>
        <ul class="footer-middle-list icons">
            <a class="footer-links" href="https://www.facebook.com/" target="_blank"><i class="fab fa-facebook-f facebook" style="color:red"></i></a>
            <a class="footer-links" href="https://twitter.com/login?lang=en" target="_blank"><i class="fab fa-twitter twitter" style="color:red"></i></a>
            <a class="footer-links" href="https://www.linkedin.com/login" target="_blank"><i class="fab fa-linkedin linkedin" style="color:red"></i></a>
            <a class="footer-links" href="https://www.instagram.com/" target="_blank"><i class="fab fa-instagram instagram" style="color:red"></i></a>
            <a class="footer-links" href="https://github.com/QAZIMAAZARSHAD/Movie-Streaming-Website" target="_blank"><i class="fab fa-github github" style="color:red"></i></a>
        </ul>
    </div>
          <div class="footer-middle">
          <h2 class="footer-heading">Services</h2>
          <ul class="footer-middle-list">
              <li class="footer-middle-list-item"><a href="home.html">Enjoy Latest Movies</a> </li>
              <li class="footer-middle-list-item"><a href="web-series.html">Watch Web-Series</a> </li>
              <li class="footer-middle-list-item"><a href="kids.html">Everything for Kids</a> </li>
              <li class="footer-middle-list-item"><a href="premium.html">Get Premium Subscription</a> </li>
          </ul>
          </div>
          <div class="footer-middle">
              <h2 class="footer-heading">Try Our App</h2>
              <ul class="footer-middle-list icons">
                  <a class="footer-links" href="#"><i class="fab fa-google-play" style="color:red"></i></a>
                  <a class="footer-links" href="#"><i class="fab fa-app-store-ios" style="color:red"></i></a>
              </ul>
              </div>
          <div class="footer-right">
              <p class="footer-links">
                  <h2 class="footer-heading">Contact Us</h2>
                  <p class="footer-bottom-tagline">Feel free to contact us.</p>
                  <a class="footer-contact-button" href="contactus.html">Contact</a>
              </p>
          </div>
      </div>
      <hr class="footer-hr" style="color:grey;">
      <div class="footer-copyright" >
          <p>Copyright &copy; and &reg; Since <script>document.write(new Date().getFullYear())</script> Under ApnaTheatre.com : (Project Is Done By Qazi Maaz Arshad)</p>
      </div>
  </footer>

  <!-----------scroll back to top button-->
  <button  id="scrollToTopButton" title="Go to top" class="ml-5" >
    <i class="fa fa-angle-double-up" aria-hidden="true" ></i>
  </button>
  <script>
  $(document).ready(function(){
    var scrollTopButton = document.getElementById("scrollToTopButton");
    window.onscroll = function () { scrollFunction() };

    function scrollFunction() {
    if (document.body.scrollTop > 20 || document.documentElement.scrollTop > 20) {
      scrollTopButton.style.display = "block";
    } else {
      scrollTopButton.style.display = "none";
    }
  }

  $("#scrollToTopButton").click(function(){
  $('html ,body').animate({scrollTop : 0},800)
  });
  });
  </script>

  <!-- offcanva JS and footer js -->
  <script src="https://cdnjs.cloudflare.com/ajax/libs/jquery/3.4.1/jquery.min.js"></script>
  <script src="http://code.jquery.com/ui/1.11.4/jquery-ui.js"></script>
  <script src="https://daniellaharel.com/raindrops/js/raindrops.js"></script>

  <script> jQuery('#waterdrop').raindrops({ color: '#292c2f', canvasHeight: 150, density: 0.1, frequency: 20 });
  </script>

  <script src="https://cdn.jsdelivr.net/npm/bootstrap@5.0.1/dist/js/bootstrap.bundle.min.js"
    integrity="sha384-gtEjrD/SeCtmISkJkNUaaKMoLD0//ElJ19smozuHV6z3Iehds+3Ulb9Bn9Plx0x4"
    crossorigin="anonymous"></script>
  <script src="./static/script.js"></script>

</body>

</html><|MERGE_RESOLUTION|>--- conflicted
+++ resolved
@@ -104,14 +104,9 @@
             <li class="nav-item">
               <a class="nav-link" href="anime.html">Anime</a>
             </li>
-<<<<<<< HEAD
-            <li class="nav-item">
-              <a class="nav-link" href="premium.html">Premium</a>
-=======
               <li class="nav-item">
                             <a class="nav-link" href="premium.html">Premium</a>
                         </li>
->>>>>>> ad663fa2
             </li>
             <li class="nav-item">
               <a class="nav-link" href="login.html">Login</a>
