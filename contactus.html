<html>

<head>
    <title>Contact Us</title>
    <link rel="shortcut icon" href="./Images/Logo/Title.jpeg" type="image/x-icon">
    <script src="https://ajax.googleapis.com/ajax/libs/angularjs/1.6.4/angular.min.js"></script>
    <link rel="stylesheet" href="https://cdnjs.cloudflare.com/ajax/libs/font-awesome/5.15.3/css/all.min.css" integrity="sha512-iBBXm8fW90+nuLcSKlbmrPcLa0OT92xO1BIsZ+ywDWZCvqsWgccV3gFoRBv0z+8dLJgyAHIhR35VZc2oM/gI1w==" crossorigin="anonymous" referrerpolicy="no-referrer"
    />
    <link href="https://cdn.jsdelivr.net/npm/bootstrap@5.0.1/dist/css/bootstrap.min.css" rel="stylesheet" integrity="sha384-+0n0xVW2eSR5OomGNYDnhzAbDsOXxcvSN1TPprVMTNDbiYZCxYbOOl7+AMvyTG2x" crossorigin="anonymous">

    <link rel="stylesheet" href="https://cdnjs.cloudflare.com/ajax/libs/font-awesome/5.15.3/css/all.min.css" integrity="sha512-iBBXm8fW90+nuLcSKlbmrPcLa0OT92xO1BIsZ+ywDWZCvqsWgccV3gFoRBv0z+8dLJgyAHIhR35VZc2oM/gI1w==" crossorigin="anonymous" referrerpolicy="no-referrer"
    />
    <link href="./static/style.css" rel="stylesheet" type="text/css" />
<<<<<<< HEAD
=======
    <link rel="stylesheet" href="static/bootstrap.min.css">
    <link rel="stylesheet" href="static/style-min.css">
>>>>>>> 06800fcc

    <style>
        .scroll-bar {
            height: auto;
            width: auto;
            margin: auto;
            overflow-y: auto;
            overflow-x: hidden;
            max-width: 100%;
        }
        
         ::-webkit-scrollbar-track {
            border: 5px solid #2c2f30;
            background-color: black;
        }
        
         ::-webkit-scrollbar {
            width: 15px;
            background-color: #2c2f30;
        }
        
         ::-webkit-scrollbar-thumb {
            background-color: red;
            border-radius: 10px;
        }
        /* navbar css */
        
        #header-nav .nav-link {
            color: white;
            font-size: 20px;
            margin-left: 20px;
        }
        
        .menu li a {
            text-decoration: none;
        }
        
        .menu li a:hover {
            color: red !important;
            opacity: 0.5;
        }
        
        #variety {
            margin-top: 0.5rem;
            margin-bottom: 0.5rem;
        }
        
        .contactForm {
            margin: 5px;
        }
    </style>
</head>

<body>
    <div class="scroll-bar">

        <!-- navbar starts -->

        <nav class="menu navbar navbar-expand-lg navbar-light bg-dark" id="header-nav">
            <div class="container-fluid">
                <a class="navbar-brand" href="index.html"><img class="logo" src="Images/TheaterLogoFinal.png" alt="" width="30" height="24"></a>
                <button class="navbar-toggler" style="background-color:white" type="button" data-bs-toggle="collapse" data-bs-target="#navbarNav" aria-controls="navbarNav" aria-expanded="false" aria-label="Toggle navigation">
          <span class="navbar-toggler-icon" style="background-color: white;"></span>
        </button>
                <div class="collapse navbar-collapse" id="navbarNav">
                    <ul class="navbar-nav me-auto mb-2 mb-lg-0">
                        <li class="nav-item">
                            <a class="nav-link active" aria-current="page" href="index.html">Home</a>
                        </li>
                        <li class="nav-item">
                            <a class="nav-link" href="index.html#Movies">Movies</a>
                        </li>
                        <li class="nav-item">
                            <a class="nav-link" href="web-series.html">Web Series</a>
                        </li>
                        <li class="nav-item">
                            <a class="nav-link" href="kids.html">Kids</a>
                        </li>
                        <li class="nav-item">
                            <a class="nav-link" href="tv.html">TV</a>
                        </li>
                        <li class="nav-item">
                            <a class="nav-link" href="dummy.html">Premium</a>
                        </li>
                        <li class="nav-item">
                            <a class="nav-link" href="login.html">Login</a>
                        </li>
                        <li class="nav-item">
                            <a class="nav-link" href="contactus.html">Contact Us</a>
                        </li>
                    </ul>
<<<<<<< HEAD
                    <form class="d-flex">
                        <input class="form-control me-2" type="search" placeholder="Search" aria-label="Search">
=======
                    <form id="searchForm" class="d-flex">
                        <input class="form-control me-2" type="text" id="searchText" placeholder="Search" aria-label="Search">
>>>>>>> 06800fcc
                        <button class="btn btn-danger" type="submit">Search</button>
                    </form>
                </div>
            </div>
        </nav>

        <!-- navbar ends -->

        <!-- off canva -->
        <a class="btn btn-outline-danger" id="variety" data-bs-toggle="offcanvas" href="#offcanvasExample" role="button" aria-controls="offcanvasExample">
      Have a Look on Various Movies!
    </a>
        <div class="offcanvas offcanvas-start" tabindex="-1" id="offcanvasExample" aria-labelledby="offcanvasExampleLabel">
            <div class="offcanvas-header" style="color: #fff;
   background-color: #dc3545">
                <h5 class="offcanvas-title" id="offcanvasExampleLabel">Varieties</h5>
                <button type="button" class="btn-close text-reset" data-bs-dismiss="offcanvas" aria-label="Close"></button>
            </div>
            <div class="offcanvas-body" style="color: aliceblue; background-color: black;">
                <div>
                    Stream Latest Movies Now!
                </div>
                <div class="dropdown mt-3">
                    <button class="btn btn-outline-danger dropdown-toggle" type="button" id="dropdownMenuButton" data-bs-toggle="dropdown">
            Varieties
          </button>
                    <ul class="dropdown-menu" aria-labelledby="dropdownMenuButton" style="background-color: #d4a09c; color: white; ">
                        <li><a class="dropdown-item" href="popular.html">Popular</a> </li>
                        <li><a class="dropdown-item" href="crime.html">Crime</a></li>
                        <li><a class="dropdown-item" href="suspense.html" style="font-size: 14px">Suspense &
                Thriller</a></li>
                        <li><a class="dropdown-item" href="action.html">Action</a></li>
                        <li><a class="dropdown-item" href="fantasy.html" style="font-size: 14px">Sci-Fi & Fantasy</a>
                        </li>
                        <li><a class="dropdown-item" href="documentary.html">Documentary</a></li>
                        <li><a class="dropdown-item" href="horror.html">Horror</a></li>
                        <li><a class="dropdown-item" href="drama.html">Drama</a></li>
                        <li><a class="dropdown-item" href="war.html">War & Politics</a></li>
                        <li><a class="dropdown-item" href="comedy.html">Comedy</a></li>
                        <li><a class="dropdown-item" href="romance.html">Romance</a></li>
                    </ul>
                </div>
            </div>
<<<<<<< HEAD
        </div>

        <!-- off canva ends -->


        <div class="box">

            <div class="text">
                <h1>Contact <span class="red">Us</span></h1>
                <hr class="redline">
                <p>Have Questions ? We have answers ( may be )</p>
            </div>
        </div>

        <div class="touch">
            <h2>Get in touch</h2>
            <hr class="redline">
        </div>


        <form action="https://formcarry.com/s/S1peCWurw0C" method="POST" name="contact-form" accept-charset="UTF-8">
            <div class="container form-margin">
                <div class="row">
                    <div class="col-lg-2 col-md-2 col-sm-2 col-xs-2"></div>
                    <div class="col-lg-4 col-md-4 col-sm-4">
                        <div class="form-group">
                            <input type="text" class="form-control contactForm" placeholder="First Name" ng-model="firstname" name="firstname" required>
                        </div>
                        <div class="form-group">
                            <input type="text" class="form-control contactForm" placeholder="Phone" ng-model="phone" name="firstname" required>
                        </div>
                    </div>
                    <div class="col-lg-4 col-md-4 col-sm-4">
                        <div class="form-group">
                            <input type="text" class="form-control contactForm" placeholder="Last Name" ng-model="lastname" name="lastname" required>
                        </div>
                        <div class="form-group">
                            <input type="email" class="form-control contactForm" placeholder="E-mail" ng-model="email" name="email" required>
                        </div>
                    </div>
                    <div class="col-lg-2 col-md-2 col-sm-2 col-xs-2"></div>
                </div>
            </div>

            <div class="container">
                <div class="row">
                    <div class="col-lg-2 col-md-2 col-sm-2 col-xs-2"></div>
                    <div class="col-lg-8 col-md-8 col-sm-8">
                        <div class="form-group">
                            <textarea class="form-control contactForm" rows="6" placeholder="Message" ng-model="message" name="message" required></textarea>
                        </div>
                        <div class="pager">
                            <button onclick="JSalert()" type="submit" class="btn btn-success">SEND MESSAGE</button>
                        </div>
                    </div>
                </div>
                <div class="col-lg-2 col-md-2 col-sm-2 col-xs-2"></div>

            </div>
        </form>
        <!-- address -->

        <div class="container address">
            <div class="row">

                <div class="col-lg-1 col-md-1 col-sm-1 col-xs-1"></div>
                <div class="col-lg-4 col-md-4 col-sm-4">
                    <h3>Our Address</h3>
                    <div class="redline-address"></div>
                    <p>13 B</p>
                    <p>King Koti Road</p>
                    <p>Vadodara,</p>
                    <p>Gujrat - 500029</p>
                    <div class="phone-e">
                        <p><span class="glyphicon glyphicon-envelope"> </span> info@movie-website.com</p>
                        <p><span class="glyphicon glyphicon-phone"></span> +91-97427 66666</p>
                    </div>
                </div>
                <div class="col-lg-5 col-md-5 col-sm-5 col-xs-5">
                    <!-- -map- -->
                    <iframe src="https://www.google.com/maps/embed?pb=!1m18!1m12!1m3!1d3889.019213593812!2d77.62060731482127!3d12.906485990898592!2m3!1f0!2f0!3f0!3m2!1i1024!2i768!4f13.1!3m3!1m2!1s0x3bae14eed2a26dbb%3A0x98f64960052a26b0!2sTrainingMug!5e0!3m2!1sen!2sin!4v1504259922701"
                        width="400" height="350" frameborder="0" style="border:0" allowfullscreen></iframe>
                </div>
                <div class="col-lg-1 col-md-1 col-sm-1 col-xs-1"></div>
                <div class="col-lg-1 col-md-1 col-sm-1 col-xs-1"></div>

            </div>
        </div>
    </div>

    <div class="bottom-gap"></div>
=======
        </div>

        <!-- off canva ends -->
        <div class="container">
            <div id="movies" class="row"></div>
        </div>
        <hr>


        <div class="box">

            <div class="text">
                <h1>Contact <span class="red">Us</span></h1>
                <hr class="redline">
                <p>Have Questions ? We have answers ( may be )</p>
            </div>
        </div>

        <div class="touch">
            <h2>Get in touch</h2>
            <hr class="redline">
        </div>


        <form action="" method="POST" name="contact-form">
            <div class="container form-margin">
                <div class="row">
                    <div class="col-lg-2 col-md-2 col-sm-2 col-xs-2"></div>
                    <div class="col-lg-4 col-md-4 col-sm-4">
                        <div class="form-group">
                            <input type="text" class="form-control contactForm" placeholder="First Name" ng-model="firstname" name="firstname" required>
                        </div>
                        <div class="form-group">
                            <input type="text" class="form-control contactForm" placeholder="Phone" ng-model="phone" name="firstname" required>
                        </div>
                    </div>
                    <div class="col-lg-4 col-md-4 col-sm-4">
                        <div class="form-group">
                            <input type="text" class="form-control contactForm" placeholder="Last Name" ng-model="lastname" name="lastname" required>
                        </div>
                        <div class="form-group">
                            <input type="email" class="form-control contactForm" placeholder="E-mail" ng-model="email" name="email" required>
                        </div>
                    </div>
                    <div class="col-lg-2 col-md-2 col-sm-2 col-xs-2"></div>
                </div>
            </div>
>>>>>>> 06800fcc

            <div class="container">
                <div class="row">
                    <div class="col-lg-2 col-md-2 col-sm-2 col-xs-2"></div>
                    <div class="col-lg-8 col-md-8 col-sm-8">
                        <div class="form-group">
                            <textarea class="form-control contactForm" rows="6" placeholder="Message" ng-model="message" name="message" required></textarea>
                        </div>
                        <div class="pager">
                            <button type="submit" class="btn btn-success">SEND MESSAGE</button>
                        </div>
                    </div>
                </div>
                <div class="col-lg-2 col-md-2 col-sm-2 col-xs-2"></div>

<<<<<<< HEAD
    <!-------------------------------Footer-------------------------------->
    <div id="waterdrop"></div>
    <footer class="footer">
        <div class="footer-content">
            <div class="footer-left">
                <a href="index.html"><img class="footer-logo" src="Images/TheaterLogoFinal.png" alt="" width="30" height="24"></a>
                <p class="footer-bottom-tagline">Watch! Chill! Repeat!</p>
            </div>
            <div class="footer-middle">
                <h2 class="footer-heading">Follow Us</h2>
                <ul class="footer-middle-list icons">
                    <a class="footer-links" href="#"><i class="fab fa-facebook-f facebook"></i></a>
                    <a class="footer-links" href="#"><i class="fab fa-twitter twitter"></i></a>
                    <a class="footer-links" href="#"><i class="fab fa-telegram telegram"></i></a>
                    <a class="footer-links" href="#"><i class="fab fa-instagram instagram"></i></a>
                    <a class="footer-links" href="#"><i class="fab fa-github github" ></i></a>
                </ul>
            </div>
            <div class="footer-middle">
                <h2 class="footer-heading">Services</h2>
                <ul class="footer-middle-list">
                    <li class="footer-middle-list-item"><a href="index.html">Enjoy Latest Movies</a> </li>
                    <li class="footer-middle-list-item"><a href="web-series.html">Watch Web-Series</a> </li>
                    <li class="footer-middle-list-item"><a href="kids.html">Everything for Kids</a> </li>
                    <li class="footer-middle-list-item"><a href="index.html">Get Premium Subscription</a> </li>
                </ul>
            </div>
            <div class="footer-middle">
                <h2 class="footer-heading">Try Our App</h2>
                <ul class="footer-middle-list icons">
                    <a class="footer-links" href="#"><i class="fab fa-google-play"></i></a>
                    <a class="footer-links" href="#"><i class="fab fa-app-store-ios"></i></a>
                </ul>
            </div>
            <div class="footer-right">
                <p class="footer-links">
                    <h2 class="footer-heading">Contact Us</h2>
                    <p class="footer-bottom-tagline">Feel free to contact us.</p>
                    <a class="footer-contact-button" href="contactus.html">Contact</a>
                </p>
            </div>
        </div>
        <hr id="footer-hr">
        <div class="footer-copyright">
            <p>Copyright &copy; and &reg; Since
                <script>
                    document.write(new Date().getFullYear())
                </script> Under ApnaTheatre.com : (Project Is Done By Qazi Maaz Arshad)</p>
        </div>
    </footer>

    <!-- offcanva JS and footer js -->
    <script src="https://cdnjs.cloudflare.com/ajax/libs/jquery/3.4.1/jquery.min.js"></script>
    <script src="http://code.jquery.com/ui/1.11.4/jquery-ui.js"></script>
    <script src="https://daniellaharel.com/raindrops/js/raindrops.js"></script>

    <script>
        jQuery('#waterdrop').raindrops({
            color: '#292c2f',
            canvasHeight: 150,
            density: 0.1,
            frequency: 20
        });
    </script>

    <script src="https://cdn.jsdelivr.net/npm/bootstrap@5.0.1/dist/js/bootstrap.bundle.min.js" integrity="sha384-gtEjrD/SeCtmISkJkNUaaKMoLD0//ElJ19smozuHV6z3Iehds+3Ulb9Bn9Plx0x4" crossorigin="anonymous"></script>
    <script src="./static/script.js"></script>

    <script type="text/javascript">
        function JSalert() {
            swal("Congrats!", "Message was delivered successfully!", "success");
        }
    </script>
    <script src="https://unpkg.com/sweetalert/dist/sweetalert.min.js"></script>

=======
            </div>
        </form>
        <!-- address -->

        <div class="container address">
            <div class="row">

                <div class="col-lg-1 col-md-1 col-sm-1 col-xs-1"></div>
                <div class="col-lg-4 col-md-4 col-sm-4">
                    <h3>Our Address</h3>
                    <div class="redline-address"></div>
                    <p>13 B</p>
                    <p>King Koti Road</p>
                    <p>Vadodara,</p>
                    <p>Gujrat - 500029</p>
                    <div class="phone-e">
                        <p><span class="glyphicon glyphicon-envelope"> </span> info@movie-website.com</p>
                        <p><span class="glyphicon glyphicon-phone"></span> +91-97427 66666</p>
                    </div>
                </div>
                <div class="col-lg-5 col-md-5 col-sm-5 col-xs-5">
                    <!-- -map- -->
                    <iframe src="https://www.google.com/maps/embed?pb=!1m18!1m12!1m3!1d3889.019213593812!2d77.62060731482127!3d12.906485990898592!2m3!1f0!2f0!3f0!3m2!1i1024!2i768!4f13.1!3m3!1m2!1s0x3bae14eed2a26dbb%3A0x98f64960052a26b0!2sTrainingMug!5e0!3m2!1sen!2sin!4v1504259922701"
                        width="400" height="350" frameborder="0" style="border:0" allowfullscreen></iframe>
                </div>
                <div class="col-lg-1 col-md-1 col-sm-1 col-xs-1"></div>
                <div class="col-lg-1 col-md-1 col-sm-1 col-xs-1"></div>

            </div>
        </div>
    </div>

    <div class="bottom-gap"></div>


    <!-------------------------------Footer-------------------------------->
    <div id="waterdrop"></div>
    <footer class="footer">
        <div class="footer-content">
            <div class="footer-left">
                <a href="index.html"><img class="footer-logo" src="Images/TheaterLogoFinal.png" alt="" width="30" height="24"></a>
                <p class="footer-bottom-tagline">Watch! Chill! Repeat!</p>
            </div>
            <div class="footer-middle">
                <h2 class="footer-heading">Follow Us</h2>
                <ul class="footer-middle-list icons">
                    <a class="footer-links" href="#"><i class="fab fa-facebook-f facebook"></i></a>
                    <a class="footer-links" href="#"><i class="fab fa-twitter twitter"></i></a>
                    <a class="footer-links" href="#"><i class="fab fa-telegram telegram"></i></a>
                    <a class="footer-links" href="#"><i class="fab fa-instagram instagram"></i></a>
                    <a class="footer-links" href="#"><i class="fab fa-github github" ></i></a>
                </ul>
            </div>
            <div class="footer-middle">
                <h2 class="footer-heading">Services</h2>
                <ul class="footer-middle-list">
                    <li class="footer-middle-list-item"><a href="index.html">Enjoy Latest Movies</a> </li>
                    <li class="footer-middle-list-item"><a href="web-series.html">Watch Web-Series</a> </li>
                    <li class="footer-middle-list-item"><a href="kids.html">Everything for Kids</a> </li>
                    <li class="footer-middle-list-item"><a href="index.html">Get Premium Subscription</a> </li>
                </ul>
            </div>
            <div class="footer-middle">
                <h2 class="footer-heading">Try Our App</h2>
                <ul class="footer-middle-list icons">
                    <a class="footer-links" href="#"><i class="fab fa-google-play"></i></a>
                    <a class="footer-links" href="#"><i class="fab fa-app-store-ios"></i></a>
                </ul>
            </div>
            <div class="footer-right">
                <p class="footer-links">
                    <h2 class="footer-heading">Contact Us</h2>
                    <p class="footer-bottom-tagline">Feel free to contact us.</p>
                    <a class="footer-contact-button" href="contactus.html">Contact</a>
                </p>
            </div>
        </div>
        <hr id="footer-hr">
        <div class="footer-copyright">
            <p>Copyright &copy; and &reg; Since
                <script>
                    document.write(new Date().getFullYear())
                </script> Under ApnaTheatre.com : (Project Is Done By Qazi Maaz Arshad)</p>
        </div>
    </footer>

    <!-- offcanva JS and footer js -->
    <script src="https://cdnjs.cloudflare.com/ajax/libs/jquery/3.4.1/jquery.min.js"></script>
    <script src="http://code.jquery.com/ui/1.11.4/jquery-ui.js"></script>
    <script src="https://daniellaharel.com/raindrops/js/raindrops.js"></script>
    <script src="https://ajax.googleapis.com/ajax/libs/jquery/3.5.1/jquery.min.js"></script>
    <script src="https://unpkg.com/axios/dist/axios.min.js"></script>
    <script src="js/main-min.js"></script>

    <script>
        jQuery('#waterdrop').raindrops({
            color: '#292c2f',
            canvasHeight: 150,
            density: 0.1,
            frequency: 20
        });
    </script>

    <script src="https://cdn.jsdelivr.net/npm/bootstrap@5.0.1/dist/js/bootstrap.bundle.min.js" integrity="sha384-gtEjrD/SeCtmISkJkNUaaKMoLD0//ElJ19smozuHV6z3Iehds+3Ulb9Bn9Plx0x4" crossorigin="anonymous"></script>
    <script src="./static/script.js"></script>
>>>>>>> 06800fcc
</body>

</html><|MERGE_RESOLUTION|>--- conflicted
+++ resolved
@@ -11,11 +11,10 @@
     <link rel="stylesheet" href="https://cdnjs.cloudflare.com/ajax/libs/font-awesome/5.15.3/css/all.min.css" integrity="sha512-iBBXm8fW90+nuLcSKlbmrPcLa0OT92xO1BIsZ+ywDWZCvqsWgccV3gFoRBv0z+8dLJgyAHIhR35VZc2oM/gI1w==" crossorigin="anonymous" referrerpolicy="no-referrer"
     />
     <link href="./static/style.css" rel="stylesheet" type="text/css" />
-<<<<<<< HEAD
-=======
+
     <link rel="stylesheet" href="static/bootstrap.min.css">
     <link rel="stylesheet" href="static/style-min.css">
->>>>>>> 06800fcc
+
 
     <style>
         .scroll-bar {
@@ -107,13 +106,12 @@
                             <a class="nav-link" href="contactus.html">Contact Us</a>
                         </li>
                     </ul>
-<<<<<<< HEAD
                     <form class="d-flex">
                         <input class="form-control me-2" type="search" placeholder="Search" aria-label="Search">
-=======
+
                     <form id="searchForm" class="d-flex">
                         <input class="form-control me-2" type="text" id="searchText" placeholder="Search" aria-label="Search">
->>>>>>> 06800fcc
+
                         <button class="btn btn-danger" type="submit">Search</button>
                     </form>
                 </div>
@@ -157,7 +155,7 @@
                     </ul>
                 </div>
             </div>
-<<<<<<< HEAD
+
         </div>
 
         <!-- off canva ends -->
@@ -249,7 +247,7 @@
     </div>
 
     <div class="bottom-gap"></div>
-=======
+
         </div>
 
         <!-- off canva ends -->
@@ -297,7 +295,7 @@
                     <div class="col-lg-2 col-md-2 col-sm-2 col-xs-2"></div>
                 </div>
             </div>
->>>>>>> 06800fcc
+
 
             <div class="container">
                 <div class="row">
@@ -313,7 +311,7 @@
                 </div>
                 <div class="col-lg-2 col-md-2 col-sm-2 col-xs-2"></div>
 
-<<<<<<< HEAD
+
     <!-------------------------------Footer-------------------------------->
     <div id="waterdrop"></div>
     <footer class="footer">
@@ -389,7 +387,7 @@
     </script>
     <script src="https://unpkg.com/sweetalert/dist/sweetalert.min.js"></script>
 
-=======
+
             </div>
         </form>
         <!-- address -->
@@ -495,7 +493,7 @@
 
     <script src="https://cdn.jsdelivr.net/npm/bootstrap@5.0.1/dist/js/bootstrap.bundle.min.js" integrity="sha384-gtEjrD/SeCtmISkJkNUaaKMoLD0//ElJ19smozuHV6z3Iehds+3Ulb9Bn9Plx0x4" crossorigin="anonymous"></script>
     <script src="./static/script.js"></script>
->>>>>>> 06800fcc
+
 </body>
 
 </html>