--- conflicted
+++ resolved
@@ -9,21 +9,19 @@
     <link href="https://cdn.jsdelivr.net/npm/bootstrap@5.0.1/dist/css/bootstrap.min.css" rel="stylesheet"
         integrity="sha384-+0n0xVW2eSR5OomGNYDnhzAbDsOXxcvSN1TPprVMTNDbiYZCxYbOOl7+AMvyTG2x" crossorigin="anonymous">
     <link href="./static/style.css" rel="stylesheet" type="text/css" />
-<<<<<<< HEAD
     <link rel="stylesheet" href="https://cdnjs.cloudflare.com/ajax/libs/font-awesome/5.15.3/css/all.min.css" integrity="sha512-iBBXm8fW90+nuLcSKlbmrPcLa0OT92xO1BIsZ+ywDWZCvqsWgccV3gFoRBv0z+8dLJgyAHIhR35VZc2oM/gI1w==" crossorigin="anonymous" referrerpolicy="no-referrer"
     />
     <link rel="stylesheet" href="static/bootstrap.min.css">
     <link rel="stylesheet" href="static/style-min.css">
-=======
+
     <link rel="stylesheet" href="https://cdnjs.cloudflare.com/ajax/libs/font-awesome/5.15.3/css/all.min.css"
         integrity="sha512-iBBXm8fW90+nuLcSKlbmrPcLa0OT92xO1BIsZ+ywDWZCvqsWgccV3gFoRBv0z+8dLJgyAHIhR35VZc2oM/gI1w=="
         crossorigin="anonymous" referrerpolicy="no-referrer" />
->>>>>>> c2c75d6f
 </head>
 
 <body>
     <div class="scroll-bar">
-<<<<<<< HEAD
+
         <nav class="menu" id="Home">
             <ul>
                 <li><a href="#Home">Home</a></li>
@@ -84,7 +82,7 @@
 
 
     </div>-->
-=======
+
         <!-- Navbar starts  -->
 
 
@@ -174,7 +172,7 @@
  </div>
 
  <!-- off canva ends -->
->>>>>>> c2c75d6f
+
 
 
         <div class="buddy">
@@ -251,7 +249,7 @@
 
 
 
-<<<<<<< HEAD
+
                 </div>
 
             </div>
@@ -500,7 +498,7 @@
             </div>
         </div>
         <script src="./static/script.js"></script>
-=======
+
                 </div>
 
             </div>
@@ -839,7 +837,7 @@
 
 
 
->>>>>>> c2c75d6f
+
     </div>
     <div id="waterdrop"></div>
     <footer class="footer-distributed">
@@ -880,7 +878,7 @@
     <script src="./static/script.js"></script>
 </body>
 
-<<<<<<< HEAD
+
 
 
     <script src="https://cdnjs.cloudflare.com/ajax/libs/jquery/3.4.1/jquery.min.js"></script>
@@ -898,6 +896,5 @@
     </script>
 </body>
 
-=======
->>>>>>> c2c75d6f
+
 </html>