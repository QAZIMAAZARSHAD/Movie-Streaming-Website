<!DOCTYPE html>
<html>
  <head>
    <meta charset="utf-8">
    <meta name="viewport" content="width=device-width">
    <title>ApnaTheatre</title>
    <link href="./static/style.css" rel="stylesheet" type="text/css" />
  </head>
  <body>
    <div class="scroll-bar">
    <nav class="menu" id="Home">
      <ul>
        <li><a href="#Home">Home</a></li>
         <li><a href="#Movies">Movies</a></li>
          <li><a href="#Web Series">Web Series</a></li>
           <li><a href="kids.html">Kids</a></li>
            <li><a href="dummy.html">TV</a></li>
             <li><a href="dummy.html">Premium</a></li>
              <li><a href="login.html">Login</a></li>
              <li><a href="contactus.html">Contact Us</a></a></li>
      </ul>
      <form class="search-form">
        <input type="text" placeholder="Search">
        <button>Search</button>
    </nav>
    <marquee>Welcome To <i>ApnaTheatre</i>.com<sup>&reg;</sup></marquee>
    <img src="./Images/logo.gif" class="logo"> 
    <label class="online">Stream Latest Movies Now!</label>
    <nav class="menu2">
     <ul>
	         <li><a href="popular.html">Popular</a> </li>
          <li><a href="crime.html">Crime</a></li>
          <li><a href="suspense.html" style="font-size: 14px">Suspense & Thriller</a></li>
          <li><a href="action.html">Action</a></li>
          <li><a href="fantasy.html" style="font-size: 14px">Sci-Fi & Fantasy</a></li>
         <li><a href="documentary.html">Documentary</a></li>
          <li><a href="horror.html">Horror</a></li>
          <li><a href="drama.html">Drama</a></li>
          <li><a href="war.html">War & Politics</a></li>
          <li><a href="comedy.html">Comedy</a></li>
      </ul>
    </nav>
    <div class="slider-holder">

        <div class="image-holder">
            <img src="./Images/scam.jpg" class="slider-image" />
            <img src="./Images/got.jpg" class="slider-image" />
            <img src="./Images/breaking.jpg" class="slider-image" />
            <img src="./Images/mirzapur.jpg" class="slider-image" />
            <img src="./Images/sacred.jpg" class="slider-image" />
            <img src="./Images/infinity.jpg" class="slider-image" />
            <img src="./Images/kota.jpg" class="slider-image" />
            <img src="./Images/apharan.jpg" class="slider-image" />
            <img src="./Images/bat.jpg" class="slider-image" />
            <img src="./Images/criminal.jpg" class="slider-image" />

        
            
            

        </div>

<<<<<<< HEAD
       
=======
>>>>>>> 01307f3d
    </div>
        <div class="maincontainer">
        <h2>Movies</h2>
        <hr>
        <div class="container" id="Movies">
            <div class="poster">
                <img src="./Images/aaa.jpg" alt="">
                <div class="flim">
                    <b>Andaz Apna Apna</b>
                    <br>
                    IMDb - 8.2
                </div>

            </div>
            <div class="poster">
                <img src="./Images/chakde.jpg" alt="">
                <div class="flim">
                    <b>Chakde India</b>
                    <br>
                    IMDb - 8.2
                </div>

            </div>
            <div class="poster">
                <img src="./Images/milkha.jpg" alt="">
                <div class="flim">
                    <b>Bhaag Milkha Bhaag</b>
                    <br>
                    IMDb - 8.2
                </div>

            </div>
            <div class="poster">
                <img src="./Images/wed.jpg" alt="">
                <div class="flim">
                    <b>A Wednesday</b>
                    <br>
                    IMDb - 8.1
                </div>

            </div>
            <div class="poster">
                <img src="./Images/dhoni.jpg" alt="">
                <div class="flim">
                    <b>Ms Dhoni : The Untold Story</b>
                    <br>
                    IMDb - 7.8
                </div>

            </div>
            <div class="poster">
                <img src="./Images/drishyam.jpg" alt="">
                <div class="flim">
                    <b>Drishyam</b>
                    <br>
                    IMDb - 8.2
                </div>

            </div>
            <div class="poster">
                <img src="./Images/gangs.jpg" alt="">
                <div class="flim">
                    <b>Gangs of Wasseypur</b>
                    <br>
                    IMDb - 8.2
                </div>

            </div>

            <div class="poster">
                <img src="./Images/sholay.jpg" alt="">
                <div class="flim">
                    <b>Sholay</b>
                    <br>
                    IMDb - 8.2
                </div>
            </div>
            <div class="poster">
                <img src="./Images/rdb.jpg" alt="">
                <div class="flim">
                    <b>Rang De Basanti</b>
                    <br>
                    IMDb - 8.2
                </div>
            </div>
            <div class="poster">
                <img src="./Images/mbbs.jpg" alt="">
                <div class="flim">
                    <b>Munna Bhai MBBS</b>
                    <br>
                    IMDb - 8.1
                </div>
            </div>

        </div>
        <!---
            next block -->

        <h2>Web Series</h2>
        <hr>
        <div class="container" id="Web Series">
            <div class="poster">
                <img src="./Images/mirzapur.jpg" alt="">
                <div class="flim">
                    <b>Mirzapur</b>
                    <br>
                    IMDb - 8.4
                </div>

            </div>
            <div class="poster">
                <img src="./Images/sacred.jpg" alt="">
                <div class="flim">
                    <b>Sacred Games</b>
                    <br>
                     IMDb - 8.7
                </div>

            </div>
            <div class="poster">
                <img src="./Images/got.jpg" alt="">
                <div class="flim">
                    <b>Game of Thrones</b>
                    <br>
                    IMDb - 9.3
                </div>

            </div>
            <div class="poster">
                <img src="./Images/breaking.jpg" alt="">
                <div class="flim">
                    <b>Breaking Bad</b>
                    <br>
                    IMDb - 9.5
                </div>

            </div>

            <div class="poster">
                <img src="./Images/kota.jpg" alt="">
                <div class="flim">
                    <b>Kota Factory</b>
                    <br>
                    IMDb - 9.0
                </div>
            </div>
            <div class="poster">
                <img src="./Images/cricket.jpg" alt="">
                <div class="flim">
                    <b>Inside Edge</b>
                    <br>
                    IMDb - 8.0
                </div>
            </div>
            <div class="poster">
                <img src="./Images/tvf.jpg" alt="">
                <div class="flim">
                    <b>Pitchers</b>
                    <br>
                    IMDb - 9.1
                </div>
            </div>
            <div class="poster">
                <img src="./Images/day.jpg" alt="">
                <div class="flim">
                    <b>Selection Day</b>
                    <br>
                    IMDb - 7.4
                </div>
            </div>
            <div class="poster">
                <img src="./Images/scam.jpg" alt="">
                <div class="flim">
                    <b>Scam 1992 : The Harshad Mehta Story</b>
                    <br>
                    IMDb - 9.5
                </div>
            </div>
            <div class="poster">
                <img src="./Images/asur.jpg" alt="">
                <div class="flim">
                    <b>Asur : Welcome to your Dark Side</b>
                    <br>
                    IMDb - 8.4
                </div>
            </div>
                 <div class="poster">
                <img src="./Images/panch.jpg" alt="">
                <div class="flim">
                    <b>Panchayat</b>
                    <br>
                    IMDb - 8.7
                </div>
            </div>
            <div class="poster">
                <img src="./Images/ashram.jpg" alt="">
                <div class="flim">
                    <b>Aashram</b>
                    <br>
                    IMDb - 7.5
                </div>
            </div>

        </div>
        <!---
            third block -->

        <h2>Kids</h2>
        <hr>
        <div class="container" id="Kids">
            <div class="poster">
                <img src="./Images/bat.jpg" alt="">
                <div class="flim">
                    <b>The Dark Knight Rises</b>
                    <br>
                   IMDb - 8.4
                </div>

            </div>
            <div class="poster">
                <img src="./Images/narnia.jpg" alt="">
                <div class="flim">
                    <b>The Chronicles of Narnia</b>
                    <br>
                    IMDb - 6.9
                </div>

            </div>
            <div class="poster">
                <img src="./Images/endgame.jpg" alt="">
                <div class="flim">
                    <b>Avengers : Endgame</b>
                    <br>
                    IMDb - 8.4
                </div>

            </div>
            <div class="poster">
                <img src="./Images/infinity.jpg" alt="">
                <div class="flim">
                    <b>Avengers : Infinity War</b>
                    <br>
                    IMDb - 8.4
                </div>

            </div>
            <div class="poster">
                <img src="./Images/spider.jpg" alt="">
                <div class="flim">
                    <b>Spider Man</b>
                    <br>
                    IMDb - 7.3
                </div>

            </div>
            <div class="poster">
                <img src="./Images/infinity.jpg" alt="">
                <div class="flim">
                    <b>Avengers : Infinity War</b>
                    <br>
                    IMDb - 8.4
                </div>
            </div>
        </div>
    </div>
    <footer>
        <div class="foot" align="center">
            <p><span><b style="background-color:black; 
            padding: 20px; 
            box-shadow: 0 14px 8px 0 rgba(0, 0, 0, 0.2), 0 6px 20px 0 ">AT</b>&nbsp; &nbsp;  
            Copyright &copy; and &reg; Since 2020 
	        Under ApnaTheatre.com : <br><br> (Project Is Done By Qazi Maaz Arshad)</span></p>
        </div>
    </footer>
    <script src="./static/script.js"></script>
    </div>
  </body>
</html><|MERGE_RESOLUTION|>--- conflicted
+++ resolved
@@ -60,10 +60,7 @@
 
         </div>
 
-<<<<<<< HEAD
-       
-=======
->>>>>>> 01307f3d
+
     </div>
         <div class="maincontainer">
         <h2>Movies</h2>
