--- conflicted
+++ resolved
@@ -19,674 +19,6 @@
         <div class="bg-image"></div>
       </header>
 
-<<<<<<< HEAD
-                      <p class="para_i">Gangs of Wasseypur is a 2012 Indian two-part crime film produced and directed by Anurag Kashyap, and written by Kashyap and Zeishan Quadri.</p>
-
-                        <form action="https://youtu.be/j-AkWDkXcMY">
-                            <input class="trailer_i" type="submit" value="▶Trailer" />
-                        </form>
-
-                    </div>
-                      <div class="flim">
-                          <b>Gangs of Wasseypur</b>
-                          <br>
-                          IMDb - 8.2
-                      </div>
-                  </div>
-                </div>
-              </div>
-
-              <div class="poster">
-                <div class="flip-card_i">
-                  <div class="flip-card-inner_i">
-                    <div class="flip-card-front_i">
-                        <img src="./Images/got.jpg" alt="Avatar" style="width:250px;height:360px;">
-                    </div>
-                    <div class="flip-card-back_i">
-                      <h1>Game of Thrones</h1>
-                        <button class="btn_i b3_i"  title="Year" style="color:white">2011</button>
-                        <button class="btn_i b2_i"  title="Seasons" style="color:white">8</button>
-                        <button class="btn_i b1_i"  title="IMDb" style="color:white">9.3</button>
-                      </span>
-                      <br />
-                      <br />
-                    </p>
-
-                      <p class="para_i">Nine noble families wage war against each other in order to gain control over the mythical land of Westeros.
-                         Meanwhile, a force is rising after millenniums and threatens the existence of living men.</p>
-
-                        <form action="https://youtu.be/gcTkNV5Vg1E">
-                            <input class="trailer_i" type="submit" value="▶Trailer" />
-                        </form>
-
-                    </div>
-                      <div class="flim">
-                          <b>Game of Thrones</b>
-                          <br>
-                          IMDb - 9.3
-                      </div>
-                  </div>
-                </div>
-              </div>
-
-              <div class="poster">
-                <div class="flip-card_i">
-                  <div class="flip-card-inner_i">
-                    <div class="flip-card-front_i">
-                        <img src="./Images/upsc.jpg" alt="Avatar" style="width:250px;height:360px;">
-                    </div>
-                    <div class="flip-card-back_i">
-                      <h1>Aspirants</h1>
-                        <button class="btn_i b3_i"  title="Year" style="color:white">2021</button>
-                        <button class="btn_i b2_i"  title="Seasons" style="color:white">1</button>
-                        <button class="btn_i b1_i"  title="IMDb" style="color:white">9</button>
-                      </span>
-                      <br />
-                      <br />
-                    </p>
-
-                      <p class="para_i">Aspirants is a web series by The Viral Fever created by Arunabh Kumar.</p>
-
-                        <form action="https://youtu.be/ViOutJ0kuJY">
-                            <input class="trailer_i" type="submit" value="▶Trailer" />
-                        </form>
-
-                    </div>
-                      <div class="flim">
-                          <b>Aspirants</b>
-                          <br>
-                          IMDb - 9
-                      </div>
-                  </div>
-                </div>
-              </div>
-
-              <div class="poster">
-                <div class="flip-card_i">
-                  <div class="flip-card-inner_i">
-                    <div class="flip-card-front_i">
-                        <img src="./Images/bach.jpg" alt="Avatar" style="width:250px;height:360px;">
-                    </div>
-                    <div class="flip-card-back_i">
-                      <h1>TVF Bachelors</h1>
-                        <button class="btn_i b3_i"  title="Year" style="color:white">2016</button>
-                        <button class="btn_i b2_i"  title="Seasons" style="color:white">2</button>
-                        <button class="btn_i b1_i"  title="IMDb" style="color:white">8.4</button>
-                      </span>
-                      <br />
-                      <br />
-                    </p>
-
-                      <p class="para_i">The series revolves around Four Bachelor Flatmates who in every episode will deal with a specific daily life bachelor related problem. Its about their battle against an external X problem as a single team The Bachelors.</p>
-
-                        <form action="https://youtu.be/5XuimeH5hME">
-                            <input class="trailer_i" type="submit" value="▶Trailer" />
-                        </form>
-
-                    </div>
-                      <div class="flim">
-                          <b>TVF Bachelors</b>
-                          <br>
-                          IMDb - 8.4
-                      </div>
-                  </div>
-                </div>
-              </div>
-
-              <div class="poster">
-                <div class="flip-card_i">
-                  <div class="flip-card-inner_i">
-                    <div class="flip-card-front_i">
-                        <img src="./Images/mismatched.jpg" alt="Avatar" style="width:250px;height:360px;">
-                    </div>
-                    <div class="flip-card-back_i">
-                      <h1>Mismatched</h1>
-                        <button class="btn_i b3_i"  title="Year" style="color:white">2020</button>
-                        <button class="btn_i b2_i"  title="seasons" style="color:white">1<button>
-                        <button class="btn_i b1_i"  title="IMDb" style="color:white">8.4</button>
-                      </span>
-                      <br />
-                      <br />
-                    </p>
-
-                      <p class="para_i">After being set-up by their families, two teenagers strike up a tentative friendship at their summer programme.</p>
-
-                        <form action="https://youtu.be/uYmwNNkix-k">
-                            <input class="trailer_i" type="submit" value="▶Trailer" />
-                        </form>
-
-                    </div>
-                      <div class="flim">
-                          <b>Mismatched</b>
-                          <br>
-                          IMDb - 8.4
-                      </div>
-                  </div>
-                </div>
-              </div>
-
-              <div class="poster">
-                <div class="flip-card_i">
-                  <div class="flip-card-inner_i">
-                    <div class="flip-card-front_i">
-                        <img src="./Images/bandish.jpg" alt="Avatar" style="width:250px;height:360px;">
-                    </div>
-                    <div class="flip-card-back_i">
-                      <h1>Bandish Bandits</h1>
-                        <button class="btn_i b3_i"  title="Year" style="color:white">2020</button>
-                        <button class="btn_i b2_i"  title="seasons" style="color:white">1<button>
-                        <button class="btn_i b1_i"  title="IMDb" style="color:white">8.7</button>
-                      </span>
-                      <br />
-                      <br />
-                    </p>
-
-                      <p class="para_i">Two singers who have contrasting personalities set out on an incredible journey of self-discovery with one another.</p>
-
-                        <form action="https://youtu.be/UhU57OgGp50">
-                            <input class="trailer_i" type="submit" value="▶Trailer" />
-                        </form>
-
-                    </div>
-                      <div class="flim">
-                          <b>Bandish Bandits</b>
-                          <br>
-                          IMDb - 8.7
-                      </div>
-                  </div>
-                </div>
-              </div>
-              <div class="poster">
-                <div class="flip-card_i">
-                  <div class="flip-card-inner_i">
-                    <div class="flip-card-front_i">
-                        <img src="./Images/little things.jpg" alt="Avatar" style="width:250px;height:360px;">
-                    </div>
-                    <div class="flip-card-back_i">
-                      <h1>Little Things</h1>
-                        <button class="btn_i b3_i"  title="Year" style="color:white">2016</button>
-                        <button class="btn_i b2_i"  title="seasons" style="color:white">3<button>
-                        <button class="btn_i b1_i"  title="IMDb" style="color:white">8.3</button>
-                      </span>
-                      <br />
-                      <br />
-                    </p>
-
-                      <p class="para_i">A cohabitating couple in their 20s navigates the ups and downs of work, modern-day relationships and finding themselves in contemporary Mumbai.</p>
-
-                        <form action="https://youtu.be/LhpA-_8cWv8">
-                            <input class="trailer_i" type="submit" value="▶Trailer" />
-                        </form>
-
-                    </div>
-                      <div class="flim">
-                          <b>Little Things</b>
-                          <br>
-                          IMDb - 8.3
-                      </div>
-                  </div>
-                </div>
-              </div>
-
-              <div class="poster">
-                <div class="flip-card_i">
-                  <div class="flip-card-inner_i">
-                    <div class="flip-card-front_i">
-                        <img src="./Images/lok.jpg" alt="Avatar" style="width:250px;height:360px;">
-                    </div>
-                    <div class="flip-card-back_i">
-                      <h1>Paatal Lok</h1>
-                        <button class="btn_i b3_i"  title="Year" style="color:white">2020</button>
-                        <button class="btn_i b2_i"  title="Seasons" style="color:white">1</button>
-                        <button class="btn_i b1_i"  title="IMDb" style="color:white">7.8</button>
-                      </span>
-                      <br />
-                      <br />
-                    </p>
-
-                      <p class="para_i">A cynical inspector is tasked with investigating a high-profile case which leads him into a dark realm of the underworld.</p>
-
-                        <form action="https://youtu.be/cNwWMW4mxO8">
-                            <input class="trailer_i" type="submit" value="▶Trailer" />
-                        </form>
-
-                    </div>
-                      <div class="flim">
-                          <b>Paatal Lok</b>
-                          <br>
-                          IMDb - 7.8
-                      </div>
-                  </div>
-                </div>
-              </div>
-
-              <div class="poster">
-                <div class="flip-card_i">
-                  <div class="flip-card-inner_i">
-                    <div class="flip-card-front_i">
-                        <img src="./Images/breaking.jpg" alt="Avatar" style="width:250px;height:360px;">
-                    </div>
-                    <div class="flip-card-back_i">
-                      <h1>Breaking Bad</h1>
-                        <button class="btn_i b3_i"  title="Year" style="color:white">2008</button>
-                        <button class="btn_i b2_i"  title="Seasons" style="color:white">5</button>
-                        <button class="btn_i b1_i"  title="IMDb" style="color:white">9.5</button>
-                      </span>
-                      <br />
-                      <br />
-                    </p>
-
-                      <p class="para_i">Walter White, a chemistry teacher, discovers that he has cancer and decides to get into the meth-making business to repay his medical debts. His priorities begin to change when he partners with Jesse</p>
-
-                        <form action="https://youtu.be/HhesaQXLuRY">
-                            <input class="trailer_i" type="submit" value="▶Trailer" />
-                        </form>
-
-                    </div>
-                      <div class="flim">
-                          <b>Breaking Bad</b>
-                          <br>
-                          IMDb - 9.5
-                      </div>
-                  </div>
-                </div>
-              </div>
-              <div class="poster">
-                <div class="flip-card_i">
-                  <div class="flip-card-inner_i">
-                    <div class="flip-card-front_i">
-                        <img src="./Images/peaky.jpg" alt="Avatar" style="width:250px;height:360px;">
-                    </div>
-                    <div class="flip-card-back_i">
-                      <h1>Peaky Blinders</h1>
-                        <button class="btn_i b3_i"  title="Year" style="color:white">2013</button>
-                        <button class="btn_i b2_i"  title="Seasons" style="color:white">5</button>
-                        <button class="btn_i b1_i"  title="IMDb" style="color:white">8.8</button>
-                      </span>
-                      <br />
-                      <br />
-                    </p>
-
-                      <p class="para_i">Tommy Shelby, a dangerous man, leads the Peaky Blinders, a gang based in Birmingham. Soon, Chester Campbell, an inspector, decides to nab him and put an end to the criminal activities.</p>
-
-                        <form action="https://youtu.be/oVzVdvGIC7U">
-                            <input class="trailer_i" type="submit" value="▶Trailer" />
-                        </form>
-
-                    </div>
-                      <div class="flim">
-                          <b>Peaky Blinders</b>
-                          <br>
-                          IMDb - 8.8
-                      </div>
-                  </div>
-                </div>
-              </div>
-
-
-              <div class="poster">
-                <div class="flip-card_i">
-                  <div class="flip-card-inner_i">
-                    <div class="flip-card-front_i">
-                        <img src="./Images/criminal.jpg" alt="Avatar" style="width:250px;height:360px;">
-                    </div>
-                    <div class="flip-card-back_i">
-                      <h1>Criminal Justice</h1>
-                        <button class="btn_i b3_i"  title="Year" style="color:white">2019</button>
-                        <button class="btn_i b2_i"  title="Seasons" style="color:white">2</button>
-                        <button class="btn_i b1_i"  title="IMDb" style="color:white">8.1</button>
-                      </span>
-                      <br />
-                      <br />
-                    </p>
-
-                      <p class="para_i">Criminal Justice is an Indian Hindi-language crime thriller legal drama web series for Hotstar Specials, based on the 2008 British television series of the same name,</p>
-
-                        <form action="https://youtu.be/KPyNH7mZkGc">
-                            <input class="trailer_i" type="submit" value="▶Trailer" />
-                        </form>
-
-                    </div>
-                      <div class="flim">
-                          <b>Criminal Justice</b>
-                          <br>
-                          IMDb - 8.1
-                      </div>
-                  </div>
-                </div>
-              </div>
-
-              <div class="poster">
-                <div class="flip-card_i">
-                  <div class="flip-card-inner_i">
-                    <div class="flip-card-front_i">
-                        <img src="./Images/stranger.jpg" alt="Avatar" style="width:250px;height:360px;">
-                    </div>
-                    <div class="flip-card-back_i">
-                      <h1>Stranger Things</h1>
-                        <button class="btn_i b3_i"  title="Year" style="color:white">2016</button>
-                        <button class="btn_i b2_i"  title="Seasons" style="color:white">3</button>
-                        <button class="btn_i b1_i"  title="IMDb" style="color:white">8.7</button>
-                      </span>
-                      <br />
-                      <br />
-                    </p>
-
-                      <p class="para_i">In 1980s Indiana, a group of young friends witness supernatural forces and secret government exploits.</p>
-
-                        <form action="https://youtu.be/b9EkMc79ZSU">
-                            <input class="trailer_i" type="submit" value="▶Trailer" />
-                        </form>
-
-                    </div>
-                      <div class="flim">
-                          <b>Stranger Things</b>
-                          <br>
-                          IMDb - 8.7
-                      </div>
-                  </div>
-                </div>
-              </div>
-
-              <div class="poster">
-                <div class="flip-card_i">
-                  <div class="flip-card-inner_i">
-                    <div class="flip-card-front_i">
-                        <img src="./Images/witcher.jpg" alt="Avatar" style="width:250px;height:360px;">
-                    </div>
-                    <div class="flip-card-back_i">
-                      <h1>The Witcher</h1>
-                        <button class="btn_i b3_i"  title="Year" style="color:white">2019</button>
-                        <button class="btn_i b2_i"  title="Seasons" style="color:white">1</button>
-                        <button class="btn_i b1_i"  title="IMDb" style="color:white">8.5</button>
-                      </span>
-                      <br />
-                      <br />
-                    </p>
-
-                      <p class="para_i">The witcher Geralt, a mutated monster hunter, struggles to find his place in a world in which people often prove more wicked than beasts.</p>
-
-                        <form action="https://youtu.be/ndl1W4ltcmg">
-                            <input class="trailer_i" type="submit" value="▶Trailer" />
-                        </form>
-
-                    </div>
-                      <div class="flim">
-                          <b>The Witcher</b>
-                          <br>
-                          IMDb - 8.5
-                      </div>
-                  </div>
-                </div>
-              </div>
-
-              <div class="poster">
-                <div class="flip-card_i">
-                  <div class="flip-card-inner_i">
-                    <div class="flip-card-front_i">
-                        <img src="./Images/wanda.jpg" alt="Avatar" style="width:250px;height:360px;">
-                    </div>
-                    <div class="flip-card-back_i">
-                      <h1>Wanda Vision</h1>
-                        <button class="btn_i b3_i"  title="Year" style="color:white">2021</button>
-                        <button class="btn_i b2_i"  title="Seasons" style="color:white">1</button>
-                        <button class="btn_i b1_i"  title="IMDb" style="color:white">8.1</button>
-                      </span>
-                      <br />
-                      <br />
-                    </p>
-
-                      <p class="para_i">Living idealized suburban lives, super-powered beings Wanda and Vision begin to suspect that everything is not as it seems.</p>
-
-                        <form action="https://youtu.be/sj9J2ecsSpo">
-                            <input class="trailer_i" type="submit" value="▶Trailer" />
-                        </form>
-
-                    </div>
-                      <div class="flim">
-                          <b>Wanda Vision</b>
-                          <br>
-                          IMDb - 8.1
-                      </div>
-                  </div>
-                </div>
-              </div>
-
-          </div>
-          <!---third block -->
-
-          <h2>Kids</h2>
-          <hr>
-          <div class="container" id="Kids">
-
-              <div class="poster">
-                <div class="flip-card_i">
-                  <div class="flip-card-inner_i">
-                    <div class="flip-card-front_i">
-                        <img src="./Images/bat.jpg" alt="Avatar" style="width:250px;height:360px;">
-                    </div>
-                    <div class="flip-card-back_i">
-                      <h1>The Dark Knight Rises</h1>
-                        <button class="btn_i b3_i"  title="Year" style="color:white">2012</button>
-                        <button class="btn_i b2_i"  title="Minutes" style="color:white">164</button>
-                        <button class="btn_i b1_i"  title="IMDb" style="color:white">8.4</button>
-                      </span>
-                      <br />
-                      <br />
-                    </p>
-
-                      <p class="para_i">Bane, an imposing terrorist, attacks Gotham City and disrupts its eight-year-long period of peace.</p>
-
-                        <form action="https://youtu.be/g8evyE9TuYk">
-                            <input class="trailer_i" type="submit" value="▶Trailer" />
-                        </form>
-
-                    </div>
-                      <div class="flim">
-                          <b>The Dark Knight Rises</b>
-                          <br>
-                          IMDb - 8.4
-                      </div>
-                  </div>
-                </div>
-              </div>
-
-              <div class="poster">
-                <div class="flip-card_i">
-                  <div class="flip-card-inner_i">
-                    <div class="flip-card-front_i">
-                        <img src="./Images/narnia.jpg" alt="Avatar" style="width:250px;height:360px;">
-                    </div>
-                    <div class="flip-card-back_i">
-                      <h1>The Chronicles of Narnia</h1>
-                        <button class="btn_i b3_i"  title="Year" style="color:white">2005</button>
-                        <button class="btn_i b2_i"  title="minutes" style="color:white">150</button>
-                        <button class="btn_i b1_i"  title="IMDb" style="color:white">6.9</button>
-                      </span>
-                      <br />
-                      <br />
-                    </p>
-
-                      <p class="para_i">While playing, Lucy and her siblings find a wardrobe that lands them in a mystical place called Narnia.</p>
-
-                        <form action="https://youtu.be/ruGHxmjQ180">
-                            <input class="trailer_i" type="submit" value="▶Trailer" />
-                        </form>
-
-                    </div>
-                      <div class="flim">
-                          <b>The Chronicles of Narnia</b>
-                          <br>
-                          IMDb - 6.9
-                      </div>
-                  </div>
-                </div>
-              </div>
-
-              <div class="poster">
-                <div class="flip-card_i">
-                  <div class="flip-card-inner_i">
-                    <div class="flip-card-front_i">
-                        <img src="./Images/endgame.jpg" alt="Avatar" style="width:250px;height:360px;">
-                    </div>
-                    <div class="flip-card-back_i">
-                      <h1>Avengers : Endgame</h1>
-                        <button class="btn_i b3_i"  title="Year" style="color:white">2019</button>
-                        <button class="btn_i b2_i"  title="Minutes" style="color:white">182</button>
-                        <button class="btn_i b1_i"  title="IMDb" style="color:white">8.4</button>
-                      </span>
-                      <br />
-                      <br />
-                    </p>
-
-                      <p class="para_i">After Thanos, an intergalactic warlord, disintegrates half of the universe, the Avengers must reunite and assemble again to reinvigorate their trounced allies and restore balance.</p>
-
-                        <form action="https://youtu.be/TcMBFSGVi1c">
-                            <input class="trailer_i" type="submit" value="▶Trailer" />
-                        </form>
-
-                    </div>
-                      <div class="flim">
-                          <b>Avengers : Endgame</b>
-                          <br>
-                          IMDb - 8.4
-                      </div>
-                  </div>
-                </div>
-              </div>
-
-              <div class="poster">
-                <div class="flip-card_i">
-                  <div class="flip-card-inner_i">
-                    <div class="flip-card-front_i">
-                        <img src="./Images/infinity.jpg" alt="Avatar" style="width:250px;height:360px;">
-                    </div>
-                    <div class="flip-card-back_i">
-                      <h1>Avengers : Infinity War</h1>
-                        <button class="btn_i b3_i"  title="Year" style="color:white">2018</button>
-                        <button class="btn_i b2_i"  title="Minutes" style="color:white">160<button>
-                        <button class="btn_i b1_i"  title="IMDb" style="color:white">8.4</button>
-                      </span>
-                      <br />
-                      <br />
-                    </p>
-
-                      <p class="para_i">The Avengers must stop Thanos, an intergalactic warlord, from getting his hands on all the infinity stones. However, Thanos is prepared to go to any lengths to carry out his insane plan.</p>
-
-                        <form action="https://youtu.be/6ZfuNTqbHE8">
-                            <input class="trailer_i" type="submit" value="▶Trailer" />
-                        </form>
-
-                    </div>
-                      <div class="flim">
-                          <b>Avengers : Infinity War</b>
-                          <br>
-                          IMDb - 8.4
-                      </div>
-                  </div>
-                </div>
-              </div>
-
-
-              <div class="poster">
-                <div class="flip-card_i">
-                  <div class="flip-card-inner_i">
-                    <div class="flip-card-front_i">
-                        <img src="./Images/spider.jpg" alt="Avatar" style="width:250px;height:360px;">
-                    </div>
-                    <div class="flip-card-back_i">
-                      <h1>Spider Man</h1>
-                        <button class="btn_i b3_i"  title="Year" style="color:white">2012</button>
-                        <button class="btn_i b2_i"  title="Minutes" style="color:white">153</button>
-                        <button class="btn_i b1_i"  title="IMDb" style="color:white">7.3</button>
-                      </span>
-                      <br />
-                      <br />
-                    </p>
-
-                      <p class="para_i">Peter Parker, an outcast high school student, gets bitten by a radioactive spider and attains superpowers.</p>
-
-                        <form action="https://youtu.be/-tnxzJ0SSOw">
-                            <input class="trailer_i" type="submit" value="▶Trailer" />
-                        </form>
-
-                    </div>
-                      <div class="flim">
-                          <b>Spider Man</b>
-                          <br>
-                          IMDb - 7.3
-                      </div>
-                  </div>
-                </div>
-              </div>
-
-
-        </div>
-
-
-
-
-
-
-
-    </div>
-    <div id="waterdrop"></div>
-
-    <!-------------------------------Footer-------------------------------->
-    <footer class="footer">
-        <div class="footer-content">
-            <div class="footer-left">
-                <a href="index.html"><img class="footer-logo" src="Images/TheaterLogoFinal.png" alt="" width="30" height="24"></a>
-                <p class="footer-bottom-tagline">Watch! Chill! Repeat!</p>
-            </div>
-            <div class="footer-middle">
-                <h2 class="footer-heading">Follow Us</h2>
-                <ul class="footer-middle-list icons">
-                    <a class="footer-links" href="https://www.facebook.com/" target="_blank"><i class="fab fa-facebook-f facebook" style="color:red"></i></a>
-                    <a class="footer-links" href="https://twitter.com/login?lang=en" target="_blank"><i class="fab fa-twitter twitter" style="color:red"></i></a>
-                    <a class="footer-links" href="https://www.linkedin.com/login" target="_blank"><i class="fab fa-linkedin linkedin" style="color:red"></i></a>
-                    <a class="footer-links" href="https://www.instagram.com/" target="_blank"><i class="fab fa-instagram instagram" style="color:red"></i></a>
-                    <a class="footer-links" href="https://github.com/QAZIMAAZARSHAD/Movie-Streaming-Website" target="_blank"><i class="fab fa-github github" style="color:red" ></i></a>
-                </ul>
-            </div>
-            <div class="footer-middle">
-                <h2 class="footer-heading">Services</h2>
-                <ul class="footer-middle-list">
-                    <li class="footer-middle-list-item"><a href="index.html">Enjoy Latest Movies</a> </li>
-                    <li class="footer-middle-list-item"><a href="web-series.html">Watch Web-Series</a> </li>
-                    <li class="footer-middle-list-item"><a href="kids.html">Everything for Kids</a> </li>
-                    <li class="footer-middle-list-item"><a href="index.html">Get Premium Subscription</a> </li>
-                </ul>
-            </div>
-            <div class="footer-middle">
-                <h2 class="footer-heading">Try Our App</h2>
-                <ul class="footer-middle-list icons">
-                    <a class="footer-links" href="#"><i class="fab fa-google-play" style="color:red"></i></a>
-                    <a class="footer-links" href="#"><i class="fab fa-app-store-ios" style="color:red"></i></a>
-                </ul>
-            </div>
-            <div class="footer-right">
-                <p class="footer-links">
-                    <h2 class="footer-heading">Contact Us</h2>
-                    <p class="footer-bottom-tagline">Feel free to contact us.</p>
-                    <a class="footer-contact-button" href="contactus.html">Contact</a>
-                </p>
-            </div>
-        </div>
-        <hr id="footer-hr">
-        <div class="footer-copyright">
-            <p>Copyright &copy; and &reg; Since
-                <script>
-                    document.write(new Date().getFullYear())
-                </script> Under ApnaTheatre.com : (Project Is Done By Qazi Maaz Arshad)</p>
-        </div>
-    </footer>
-
-    <button  id="scrollToTopButton" title="Go to top" class="ml-5" >
-        <i class="fa fa-angle-double-up" aria-hidden="true" style="color: black;font-weight: bolder;"></i>
-    </button>
-=======
->>>>>>> b1a6d800
     <script>
         function myFunction() {
             location.replace('https://qazimaazarshad.github.io/Movie-Streaming-Website/login.html')
