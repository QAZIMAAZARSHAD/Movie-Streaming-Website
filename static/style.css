<<<<<<< HEAD
body{
  background-color: black  !important;
=======
body {
  background: black;
>>>>>>> 14656956
  margin: 0;
}
.menu {
  width: 100%;
  background: black;
  overflow: auto;
}
.menu ul {
  margin: 0;
  padding: 0;
  list-style: none;
  line-height: 60px;
}
.menu li {
  float: left;
}
.menu ul li a {
  background: black;
  text-decoration: none;
  width: 140px;
  display: block;
  text-align: center;
  color: whitesmoke;
  font-size: 16px;
  letter-spacing: 0.5px;
}
.menu li a:hover {
  color: red;
  opacity: 0.5;
  font-size: 18px;
}
.search-form {
  margin-top: 15px;
  float: right;
}
input[type="text"] {
  padding: 7px;
  border: none;
  font-size: 16px;
}
button {
  float: right;
  background: red;
  color: white;
  border-radius: 0 5px 5px 0;
  cursor: pointer;
  position: relative;
  padding: 7px;
  border: none;
  font-size: 16px;
}
marquee {
  color: red;
  font-size: 25px;
  font-family: Arial;
  background: black;
}
.logo {
  width: 200px;
  height: 100px;
    margin-top: 20px;
  padding-bottom: 20px;
  padding-left: 20px;
  float: left;
  background: black;
  transform: scale(1);
  transition-property: width;
  transform: translateY(0px);
  transition-duration: 5s, 5s;
  transition: transform 4s, 4s;
}
.logo:hover {
  width: 300px;
  transform: translateY(-30px);
}
.online {
  color: red;
  font-size: 50px;
  padding-left: 40px;
  float: center;
  background: black;
}
.menu2 {
  width: 100%;
  background: black;
  overflow: auto;
}
.menu2 ul {
  margin: 0;
  padding: 0;
  list-style: none;
  line-height: 50px;
}
.menu2 li {
  float: left;
}
.menu2 ul li a {
  background: black;
  text-decoration: none;
  width: 120px;
  display: inline-block;
  word-spacing: 0px;
  text-align: center;
  color: whitesmoke;
  font-size: 16px;
  letter-spacing: 0px;
}
.menu2 li a:hover {
  color: red;
  opacity: 0.5;
  background: black;
  font-size: 18px;
}

/*
.slider-holder
        {
            width: 10000px;
            height: 400px;
            margin-left: auto;
            margin-right: auto;
            margin-top: 20px;
            text-align: center;
            overflow: hidden;
        }
        .image-holder
        {
            width: 2400px;
            background-color:black;
            height: 400px;
            clear: both;
            position: relative;
            transform: translate3d(0, 0, 0);
            -webkit-transition: left 2s;
            -moz-transition: left 2s;
            -o-transition: left 2s;
            transition: left 2s ;
            animation: moveSlideshow 12s linear infinite;
        }
        .slider-image
        {
            float: left;
            margin: 0px;
            padding: 0px;
            position: relative;
            transform: translate3d(0, 0, 0);
            animation: moveSlideshow 12s linear infinite;
        }
        @keyframes moveSlideshow {
  100% {
    transform: translateX(-66.6666%);
  }
}
*/

.buddy {
  display: grid;
  place-items: center;
  margin-left: auto;
  margin-right: auto;
  margin-top: 40px;
  margin-bottom: 50px;
}

.slider {
  height: 250px;
  margin: auto;
  position: relative;
  width: 90%;
  display: grid;
  place-items: center;
}

.slide_track {
  display: flex;
  width: calc(250px * 20);
  animation: scroll 15s linear infinite;
}

.slide_track:hover {
  animation-play-state: paused;
}

@keyframes scroll {
  0% {
    transform: translateX(0);
  }
  100% {
    transform: translateX(calc(-250px * 10));
  }
}

.slide {
  height: 200px;
  width: 250px;
  display: flex;
  align-items: center;
  padding: 15px;
  perspective: 100px;
}

img {
  width: 100%;
  transition: transform 1s;
}

img:hover {
  transform: translateZ(20px);
}

/* Gradient shadows*/

.slider::before,
.slider::after {
  content: "";
  height: 100%;
  position: absolute;
  width: 15%;
  z-index: 2;
}

.slider::before {
  left: 0;
  top: 0;
}

.slider::after {
  right: 0;
  top: 0;
  transform: rotateZ(180deg);
}
container {
  background-color: black;
  width: 100%;
  height: 100%;
  margin-left: 50px;
}
.poster {
  margin: 10px 10px 10px 10px;
  display: inline-block;
  position: relative;
  margin-left: 30px;
}
/* Hover Images */
.poster {
  overflow: hidden;
}
.poster img {
  transition: transform 0.5s ease;
}
.poster:hover img {
  transform: scale(1.2);
}

.flim {
  text-align: center;
  position: absolute;
  bottom: 0%;
  background: rgb(0, 0, 0);
  background: rgba(0, 0, 0, 0.5);
  color: white;
  width: 100%;
}
.hr {
  width: 95%;
  height: 2px;
  color: black;
}
maincontainer {
  background-color: black;
  margin: -40px 35px 36px 1px;
  width: 100%;
}
.maincontainer h2 {
  color: red;
  margin-left: 50px;
}
.foot {
  text-align: center;
  background-color: black;
  color: red;
  height: 50px;
  margin: 30px;
}
.modal {
  display: none;
  position: fixed;
  z-index: 1;
  padding-top: 100px;
  left: 0;
  top: 0;
  width: 100%;
  height: 100%;
  overflow: auto;
  background-color: rgb(0, 0, 0);
  background-color: rgba(0, 0, 0, 0.4);
}
.modal-content {
  background-color: #fefefe;
  margin: auto;
  padding: 20px;
  border: 1px solid #888;
  width: 80%;
}
.close {
  color: #aaaaaa;
  float: right;
  font-size: 28px;
  font-weight: bold;
}
.close:hover,
.close:focus {
  color: #000;
  text-decoration: none;
  cursor: pointer;
}
.buttonmodal button {
  margin-left: 50%;
  margin-top: 10%;
  margin-right: 50%;
  margin-bottom: 50%;
  background: red;
  color: white;
  border-radius: 5px 5px 5px 5px;
  cursor: pointer;
  padding: 7px;
  border: none;
  font-size: 25px;
}

<<<<<<< HEAD
img {
  -webkit-user-drag: none;
  -moz-user-drag: none;
  -o-user-drag: none;
  user-drag: none;
  }
  
  img {
    pointer-events: none;
  }
  .movie_card{
    padding: 0 !important;
    width: 14rem;     
    margin:5px;  
    border-radius: 20px;
    background-color:rgb(15, 15, 73) !important;
    color:white;
    box-shadow: 0 3px 4px 0 rgba(0, 0, 0, 0.2), 0 4px 15px 0 rgba(0, 0, 0, 0.19);
  }
  .movie_card img{
      height:16rem;
  }
  .movie_info{
    color: red;
  }

  .movie_info i{
    font-size: 10px;
  }
  .card-title{
    width: 80%;
    font-size:15px;
    height: 2rem;
  }
  
  .section-title{
    color: red;
    font-size:25px;
    margin-bottom:40px;
  }
  .movie_info_rating{
    color:goldenrod;
    float:right;
  }
  body {
    overflow-x: hidden; /* Hide scrollbars */
  }

=======
>>>>>>> 14656956
/* Contact Us CSS starts*/
.box {
  background: url("https://cdn.pixabay.com/photo/2017/09/17/08/39/curtain-2757815_960_720.png");
  color: white;
  text-align: center;
  z-index: 1;
}
.text {
  padding: 100px 0;
}
.box p {
  font-size: 18px;
}
.red {
  color: orangered;
}
.redline {
  width: 100px;
  height: 3px;
  background-color: red;
  border: none;
}
.touch h2 {
  padding-top: 20px;
  text-align: center;
  color: #fefefe;
}
.form-margin {
  margin-top: 40px;
}
.left {
  text-align: left;
}
h3 {
  font-variant: bold;
  color: #fefefe;
}
.redline-address {
  border: none;
  height: 3px;
  background-color: orangered;
  width: 140px;
  margin-bottom: 20px;
}
.address {
  padding-top: 50px;
}
.address p {
  font-weight: bold;
  color: #afadad;
  margin: 3px;
}
.phone-e {
  padding: 15px 0;
}
.c_logo img {
  height: 100px;
  width: 100px;
  z-index: 2;
  float: left;
  margin-top: 10px;
}
.bottom-gap {
  margin-bottom: 100px;
}
/*validation css*/
input.ng-valid {
  background-color: #dff0d8;
}
input.ng-invalid {
  background-color: #f2dede;
}
input.ng-pristine {
  background-color: white;
}
textarea.ng-invalid {
  background-color: #f2dede;
}
textarea.ng-pristine {
  background-color: white;
}
textarea.ng-valid {
  background-color: #dff0d8;
}

/* contact us CSS ends */

.scroll-bar {
  height: auto;
  width: auto;
  margin: auto;
  overflow-y: auto;
  overflow-x: hidden;
  max-width: 95%;
}

::-webkit-scrollbar-track {
  border: 5px solid #2c2f30;
  /* border color does not support transparent on scrollbar
  // border-color: transparent;*/
  background-color: black;
}

::-webkit-scrollbar {
  width: 15px;
  background-color: #2c2f30;
}

::-webkit-scrollbar-thumb {
  background-color: red;
  border-radius: 10px;
}<|MERGE_RESOLUTION|>--- conflicted
+++ resolved
@@ -1,10 +1,5 @@
-<<<<<<< HEAD
 body{
   background-color: black  !important;
-=======
-body {
-  background: black;
->>>>>>> 14656956
   margin: 0;
 }
 .menu {
@@ -335,7 +330,6 @@
   font-size: 25px;
 }
 
-<<<<<<< HEAD
 img {
   -webkit-user-drag: none;
   -moz-user-drag: none;
@@ -384,8 +378,6 @@
     overflow-x: hidden; /* Hide scrollbars */
   }
 
-=======
->>>>>>> 14656956
 /* Contact Us CSS starts*/
 .box {
   background: url("https://cdn.pixabay.com/photo/2017/09/17/08/39/curtain-2757815_960_720.png");
