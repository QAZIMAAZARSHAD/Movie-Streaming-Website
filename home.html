--- conflicted
+++ resolved
@@ -23,7 +23,7 @@
 
 <!------------------------Scroll to top button------------------------------------------------>
 <style>
-<<<<<<< HEAD
+
   #scrollToTopButton{
 /* position: sticky; */
 position:relative;
@@ -53,7 +53,7 @@
 .poster{
   margin-left: 85px;
 }
-=======
+
   #scrollToTopButton {
     /* position: sticky; */
     position: relative;
@@ -77,7 +77,7 @@
     background-color: red;
     color: white;
   }
->>>>>>> caeaa272
+
 </style>
 <script>
   setTimeout(function () {
@@ -480,7 +480,7 @@
                 IMDb - 8.2
               </div>
             </div>
-<<<<<<< HEAD
+
             
             <div class="container" id="Movies">
               <h3>Hollywood</h3>
@@ -1954,7 +1954,7 @@
                       </div>
                   </div>
                 </div>
-=======
+
           </div>
         </div>
 
@@ -2212,7 +2212,7 @@
             <div class="flip-card-inner_i">
               <div class="flip-card-front_i">
                 <img src="./Images/gangs.jpg" alt="Avatar" style="width:250px;height:360px;">
->>>>>>> caeaa272
+
               </div>
               <div class="flip-card-back_i">
                 <h1>Gangs of Wasseypur</h1>
@@ -2224,7 +2224,7 @@
                 <br />
                 </p>
 
-<<<<<<< HEAD
+
               <div class="poster">
                 <div class="flip-card_i">
                   <div class="flip-card-inner_i">
@@ -2547,7 +2547,7 @@
                       <br />
                       <br />
                     </p>
-=======
+
                 <p class="para_i">Gangs of Wasseypur is a 2012 Indian two-part crime film produced and directed by
                   Anurag Kashyap, and written by Kashyap and Zeishan Quadri.</p>
 
@@ -2564,7 +2564,7 @@
             </div>
           </div>
         </div>
->>>>>>> caeaa272
+
 
         <div class="poster">
           <div class="flip-card_i">
