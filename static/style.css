--- conflicted
+++ resolved
@@ -241,7 +241,6 @@
   border: none;
   font-size: 25px;
 }
-<<<<<<< HEAD
 .poster{
   padding: 30px;
   transform: translate(-50%,-50%) ;
@@ -278,7 +277,7 @@
   padding-top: 200px;
   padding-left: 200px;
   overflow: hidden;
-=======
+}
 
 .scroll-bar {
 	height: auto;
@@ -307,5 +306,4 @@
 {
 	background-color:red;
 	border-radius: 10px;
->>>>>>> 0909bd2c
 }