<!DOCTYPE html>
<html>
  <head>
    <meta charset="utf-8">
    <meta name="viewport" content="width=device-width">
    <title>ApnaTheatre.com</title>
    <link href="./static/style.css" rel="stylesheet" type="text/css" />
  </head>
  <body>
    <div class="scroll-bar">
    <nav class="menu" id="Home">
      <ul>
        <li><a href="index.html">Home</a></li>
         <li><a href="#Movies">Movies</a></li>
          <li><a href="#Web Series">Web Series</a></li>
           <li><a href="#Kids">Kids</a></li>
            <li><a href="dummy.html">TV</a></li>
             <li><a href="dummy.html">Premium</a></li>
              <li><a href="login.html">Login</a></li>
      </ul>
      <form class="search-form">
        <input type="text" placeholder="Search">
        
        <div class="mode">
            Dark mode:			
            <span class="change">OFF</span>
        </div>
        <button>Search</button>
    </nav>
 <div>
  
    <marquee>Welcome To <i>ApnaTheatre</i>.com<sup>&reg;</sup></marquee>
    <img src="./Images/logo.jpg" class="logo">
    <label class="online">Stream Latest Movies Now!</label>
    <div id="container1">
      <div id="monitor">
        <div id="monitorscreen"></div>
      </div>
 
          <button id="myBtn">Click Here</button>
          </div>

    </div>
<div id="myModal" class="modal">
  <div class="modal-content">
    <span class="close">&times;</span>
    <p>This Site Is Under Construction</p>
  </div>
</div>
    <script src="./Images/script.js"></script>
<<<<<<< HEAD
    <script src=
    "https://cdnjs.cloudflare.com/ajax/libs/jquery/3.4.0/jquery.min.js">
        </script>
    <script>
      $( ".change" ).on("click", function() {
if( $( "body" ).hasClass( "dark" )) {
$( "body" ).removeClass( "dark" );
$( ".change" ).text( "OFF" );
} else {
$( "body" ).addClass( "dark" );
$( ".change" ).text( "ON" );
}
});
  </script>
=======
    </div>
>>>>>>> 01307f3d
  </body>
</html><|MERGE_RESOLUTION|>--- conflicted
+++ resolved
@@ -48,7 +48,7 @@
   </div>
 </div>
     <script src="./Images/script.js"></script>
-<<<<<<< HEAD
+
     <script src=
     "https://cdnjs.cloudflare.com/ajax/libs/jquery/3.4.0/jquery.min.js">
         </script>
@@ -63,8 +63,8 @@
 }
 });
   </script>
-=======
+
     </div>
->>>>>>> 01307f3d
+
   </body>
 </html>