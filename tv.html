--- conflicted
+++ resolved
@@ -11,12 +11,12 @@
     <link rel="stylesheet" href="https://cdnjs.cloudflare.com/ajax/libs/font-awesome/5.15.3/css/all.min.css" integrity="sha512-iBBXm8fW90+nuLcSKlbmrPcLa0OT92xO1BIsZ+ywDWZCvqsWgccV3gFoRBv0z+8dLJgyAHIhR35VZc2oM/gI1w==" crossorigin="anonymous" referrerpolicy="no-referrer"
     />
     <link href="./static/style.css" rel="stylesheet" type="text/css" />
-<<<<<<< HEAD
+
     <script src="https://ajax.googleapis.com/ajax/libs/jquery/3.5.1/jquery.min.js"></script>  
-=======
+
     <link rel="stylesheet" href="static/bootstrap.min.css">
     <link rel="stylesheet" href="static/style-min.css">
->>>>>>> 28e1508f
+
 
     <style>
             #scrollToTopButton{
