<!DOCTYPE html>
<html>

<head>
    <meta charset="utf-8">
    <meta name="viewport" content="width=device-width">
    <title>ApnaTheatre.com</title>
    <link href="https://cdn.jsdelivr.net/npm/bootstrap@5.0.1/dist/css/bootstrap.min.css" rel="stylesheet"
        integrity="sha384-+0n0xVW2eSR5OomGNYDnhzAbDsOXxcvSN1TPprVMTNDbiYZCxYbOOl7+AMvyTG2x" crossorigin="anonymous">

    <link rel="stylesheet" href="https://cdnjs.cloudflare.com/ajax/libs/font-awesome/5.15.3/css/all.min.css"
        integrity="sha512-iBBXm8fW90+nuLcSKlbmrPcLa0OT92xO1BIsZ+ywDWZCvqsWgccV3gFoRBv0z+8dLJgyAHIhR35VZc2oM/gI1w=="
        crossorigin="anonymous" referrerpolicy="no-referrer" />
    <link href="./static/style.css" rel="stylesheet" type="text/css" />

</head>

<body>
    <div class="scroll-bar">
<<<<<<< HEAD
    <nav class="menu">
      <ul>
        <li><a href="index.html">Home</a></li>
         <li><a href="movies.html">Movies</a></li>
          <li><a href="index.html#Web Series">Web Series</a></li>
           <li><a href="index.html#Kids">Kids</a></li>
            <li><a href="dummy.html">TV</a></li>
             <li><a href="dummy.html">Premium</a></li>
              <li><a href="login.html">Login</a></li>
      </ul>
      <form class="search-form">
        <input type="text" placeholder="Search">
        <button>Search</button>
    </nav>
    <marquee>Welcome To <i>ApnaTheatre</i>.com<sup>&reg;</sup></marquee>
    <img src="./Images/logo.jpg" class="logo">
    <label class="online">Stream Latest Movies Now!</label>
    <nav class="menu2">
     <ul>
	         <li><a href="popular.html">Popular</a> </li>
          <li><a href="crime.html">Crime</a></li>
          <li><a href="suspense.html" style="font-size: 14px">Suspense & Thriller</a></li>
          <li><a href="action.html">Action</a></li>
          <li><a href="fantasy.html" style="font-size: 14px">Sci-Fi & Fantasy</a></li>
         <li><a href="documentary.html">Documentary</a></li>
          <li><a href="horror.html">Horror</a></li>
          <li><a href="drama.html">Drama</a></li>
          <li><a href="war.html">War & Politics</a></li>
          <li><a href="comedy.html">Comedy</a></li>
      </ul>
    </nav>
    <div class="maincontainer">
        <h2>Documentary</h2>
        <hr>
        <div class="container" id="Movies">
            <div class="poster">
                <img src="./Images/chernobyl.jpg" alt="">
                <div class="flim">
                    <b>Chernobyl</b>
                    <br>
                    IMDb - 9.4
=======

        <!-- navbar starts -->

        <nav class="menu navbar navbar-expand-lg navbar-light bg-dark" id="header-nav">
            <div class="container-fluid">
                <a class="navbar-brand" href="index.html"><img class="logo" src="Images/TheaterLogoFinal.png" alt="" width="30"
                        height="24"></a>
                <button class="navbar-toggler" style="background-color:white" type="button" data-bs-toggle="collapse"
                    data-bs-target="#navbarNav" aria-controls="navbarNav" aria-expanded="false"
                    aria-label="Toggle navigation">
                    <span class="navbar-toggler-icon" style="background-color: white;"></span>
                </button>
                <div class="collapse navbar-collapse" id="navbarNav">
                    <ul class="navbar-nav me-auto mb-2 mb-lg-0">
                        <li class="nav-item">
                            <a class="nav-link active" aria-current="page" href="index.html">Home</a>
                        </li>
                        <li class="nav-item">
                            <a class="nav-link" href="index.html#Movies">Movies</a>
                        </li>
                        <li class="nav-item">
                            <a class="nav-link" href="web-series.html">Web Series</a>
                        </li>
                        <li class="nav-item">
                            <a class="nav-link" href="kids.html">Kids</a>
                        </li>
                        <li class="nav-item">
                            <a class="nav-link" href="tv.html">TV</a>
                        </li>
                        <li class="nav-item">
                            <a class="nav-link" href="dummy.html">Premium</a>
                        </li>
                        <li class="nav-item">
                            <a class="nav-link" href="login.html">Login</a>
                        </li>
                        <li class="nav-item">
                            <a class="nav-link" href="contactus.html">Contact Us</a>
                        </li>
                    </ul>
                    <form class="d-flex">
                        <input class="form-control me-2" type="search" placeholder="Search" aria-label="Search">
                        <button class="btn btn-danger" type="submit">Search</button>
                    </form>
>>>>>>> 33ffdb4b
                </div>
            </div>
        </nav>

        <!-- navbar ends -->
        <!-- off canva -->
        <a class="btn btn-outline-danger" id="variety" data-bs-toggle="offcanvas" href="#offcanvasExample" role="button"
            aria-controls="offcanvasExample">
            Have a Look on Various Movies!
        </a>
        <div class="offcanvas offcanvas-start" tabindex="-1" id="offcanvasExample"
            aria-labelledby="offcanvasExampleLabel">
            <div class="offcanvas-header" style="color: #fff;
 background-color: #dc3545">
                <h5 class="offcanvas-title" id="offcanvasExampleLabel">Varieties</h5>
                <button type="button" class="btn-close text-reset" data-bs-dismiss="offcanvas"
                    aria-label="Close"></button>
            </div>
            <div class="offcanvas-body" style="color: aliceblue; background-color: black;">
                <div>
                    Stream Latest Movies Now!
                </div>
                <div class="dropdown mt-3">
                    <button class="btn btn-outline-danger dropdown-toggle" type="button" id="dropdownMenuButton"
                        data-bs-toggle="dropdown">
                        Varieties
                    </button>
                    <ul class="dropdown-menu" aria-labelledby="dropdownMenuButton"
                        style="background-color: #d4a09c; color: white; ">
                        <li><a class="dropdown-item" href="popular.html">Popular</a> </li>
                        <li><a class="dropdown-item" href="crime.html">Crime</a></li>
                        <li><a class="dropdown-item" href="suspense.html" style="font-size: 14px">Suspense &
                                Thriller</a></li>
                        <li><a class="dropdown-item" href="action.html">Action</a></li>
                        <li><a class="dropdown-item" href="fantasy.html" style="font-size: 14px">Sci-Fi & Fantasy</a>
                        </li>
                        <li><a class="dropdown-item" href="documentary.html">Documentary</a></li>
                        <li><a class="dropdown-item" href="horror.html">Horror</a></li>
                        <li><a class="dropdown-item" href="drama.html">Drama</a></li>
                        <li><a class="dropdown-item" href="war.html">War & Politics</a></li>
                        <li><a class="dropdown-item" href="comedy.html">Comedy</a></li>
                        <li><a class="dropdown-item" href="romance.html">Romance</a></li>
                    </ul>
                </div>
            </div>
        </div>

        <!-- off canva ends -->

        <div class="maincontainer">
            <h2>Documentary</h2>
            <hr>
            <div class="container" id="Movies">
                <div class="poster">
                    <img src="./Images/chernobyl.jpg" alt="">
                    <div class="flim">
                        <b>Chernobyl</b>
                        <br>
                        IMDb - 9.4
                    </div>

                </div>
                <div class="poster">
                    <img src="./Images/social.jpg" alt="">
                    <div class="flim">
                        <b>The Social Dilemma</b>
                        <br>
                        IMDb - 7.6
                    </div>
    
                </div>
    
                <div class="poster">
                    <img src="./Images/sachin.jpg" alt="">
                    <div class="flim">
                        <b>Sachin: A Billion Dreams</b>
                        <br>
                        IMDb - 8.6
                    </div>
    
                </div>

            </div>
        </div>
    </div>

    <!-- footer -->
    <div id="waterdrop"></div>
    <footer class="footer-distributed">


        <div class="footer-right">

            <a href="#"><i class="fab fa-facebook-f facebook"></i></a>
            <a href="#"><i class="fab fa-twitter twitter"></i></a>
            <a href="#"><i class="fab fa-telegram telegram"></i></a>
            <a href="https://github.com/QAZIMAAZARSHAD/Movie-Streaming-Website"><i class="fab fa-github github"></i></a>

        </div>

        <div class="footer-left">

            <p class="footer-links">
                <a class="link-1" href="#">Home</a>
                <a href="contactus.html">Contact</a>
            </p>
            <p>Copyright &copy; and &reg; Since 2021 Under ApnaTheatre.com : (Project Is Done By Qazi Maaz Arshad)</p>
        </div>

    </footer>

    <!-- offcanva JS and footer js -->
    <script src="https://cdnjs.cloudflare.com/ajax/libs/jquery/3.4.1/jquery.min.js"></script>
    <script src="http://code.jquery.com/ui/1.11.4/jquery-ui.js"></script>
    <script src="https://daniellaharel.com/raindrops/js/raindrops.js"></script>

    <script> jQuery('#waterdrop').raindrops({ color: '#292c2f', canvasHeight: 150, density: 0.1, frequency: 20 });
    </script>

    <script src="https://cdn.jsdelivr.net/npm/bootstrap@5.0.1/dist/js/bootstrap.bundle.min.js"
        integrity="sha384-gtEjrD/SeCtmISkJkNUaaKMoLD0//ElJ19smozuHV6z3Iehds+3Ulb9Bn9Plx0x4"
        crossorigin="anonymous"></script>
    <script src="./static/script.js"></script>
</body>

</html><|MERGE_RESOLUTION|>--- conflicted
+++ resolved
@@ -17,49 +17,6 @@
 
 <body>
     <div class="scroll-bar">
-<<<<<<< HEAD
-    <nav class="menu">
-      <ul>
-        <li><a href="index.html">Home</a></li>
-         <li><a href="movies.html">Movies</a></li>
-          <li><a href="index.html#Web Series">Web Series</a></li>
-           <li><a href="index.html#Kids">Kids</a></li>
-            <li><a href="dummy.html">TV</a></li>
-             <li><a href="dummy.html">Premium</a></li>
-              <li><a href="login.html">Login</a></li>
-      </ul>
-      <form class="search-form">
-        <input type="text" placeholder="Search">
-        <button>Search</button>
-    </nav>
-    <marquee>Welcome To <i>ApnaTheatre</i>.com<sup>&reg;</sup></marquee>
-    <img src="./Images/logo.jpg" class="logo">
-    <label class="online">Stream Latest Movies Now!</label>
-    <nav class="menu2">
-     <ul>
-	         <li><a href="popular.html">Popular</a> </li>
-          <li><a href="crime.html">Crime</a></li>
-          <li><a href="suspense.html" style="font-size: 14px">Suspense & Thriller</a></li>
-          <li><a href="action.html">Action</a></li>
-          <li><a href="fantasy.html" style="font-size: 14px">Sci-Fi & Fantasy</a></li>
-         <li><a href="documentary.html">Documentary</a></li>
-          <li><a href="horror.html">Horror</a></li>
-          <li><a href="drama.html">Drama</a></li>
-          <li><a href="war.html">War & Politics</a></li>
-          <li><a href="comedy.html">Comedy</a></li>
-      </ul>
-    </nav>
-    <div class="maincontainer">
-        <h2>Documentary</h2>
-        <hr>
-        <div class="container" id="Movies">
-            <div class="poster">
-                <img src="./Images/chernobyl.jpg" alt="">
-                <div class="flim">
-                    <b>Chernobyl</b>
-                    <br>
-                    IMDb - 9.4
-=======
 
         <!-- navbar starts -->
 
@@ -78,7 +35,7 @@
                             <a class="nav-link active" aria-current="page" href="index.html">Home</a>
                         </li>
                         <li class="nav-item">
-                            <a class="nav-link" href="index.html#Movies">Movies</a>
+                            <a class="nav-link" href="movies.html">Movies</a>
                         </li>
                         <li class="nav-item">
                             <a class="nav-link" href="web-series.html">Web Series</a>
@@ -103,12 +60,12 @@
                         <input class="form-control me-2" type="search" placeholder="Search" aria-label="Search">
                         <button class="btn btn-danger" type="submit">Search</button>
                     </form>
->>>>>>> 33ffdb4b
                 </div>
             </div>
         </nav>
 
         <!-- navbar ends -->
+
         <!-- off canva -->
         <a class="btn btn-outline-danger" id="variety" data-bs-toggle="offcanvas" href="#offcanvasExample" role="button"
             aria-controls="offcanvasExample">
@@ -154,38 +111,161 @@
         <!-- off canva ends -->
 
         <div class="maincontainer">
-            <h2>Documentary</h2>
+            <h2>Drama</h2>
             <hr>
             <div class="container" id="Movies">
                 <div class="poster">
-                    <img src="./Images/chernobyl.jpg" alt="">
-                    <div class="flim">
-                        <b>Chernobyl</b>
-                        <br>
-                        IMDb - 9.4
-                    </div>
-
-                </div>
-                <div class="poster">
-                    <img src="./Images/social.jpg" alt="">
-                    <div class="flim">
-                        <b>The Social Dilemma</b>
-                        <br>
-                        IMDb - 7.6
-                    </div>
-    
-                </div>
-    
-                <div class="poster">
-                    <img src="./Images/sachin.jpg" alt="">
-                    <div class="flim">
-                        <b>Sachin: A Billion Dreams</b>
+                    <img src="./Images/ceo.jpg" alt="">
+                    <div class="flim">
+                        <b>Official Ceogiri</b>
+                        <br>
+                        IMDb - 6.6
+                    </div>
+    
+                </div>
+                <div class="poster">
+                    <img src="./Images/swades.jpg" alt="">
+                    <div class="flim">
+                        <b>Swades</b>
+                        <br>
+                        IMDb - 8.2
+                    </div>
+                </div>
+    
+                <div class="poster">
+                    <img src="./Images/bach.jpg" alt="">
+                    <div class="flim">
+                        <b>TVF Bachelors</b>
+                        <br>
+                        IMDb - 8.2
+                    </div>
+                </div>
+    
+                <div class="poster">
+                    <img src="./Images/game.jpg" alt="">
+                    <div class="flim">
+                        <b>The Imitation Game</b>
+                        <br>
+                        IMDb - 8.0
+                    </div>
+                </div>
+    
+                <div class="poster">
+                    <img src="./Images/upsc.jpg" alt="">
+                    <div class="flim">
+                        <b>Aspirants</b>
+                        <br>
+                        IMDb - 9
+                    </div>
+                </div>
+    
+                <div class="poster">
+                    <img src="./Images/mohabat.jpg" alt="">
+                    <div class="flim">
+                        <b>Mohabbatein</b>
+                        <br>
+                        IMDb - 7.1
+                    </div>
+                </div>
+    
+                <div class="poster">
+                    <img src="./Images/zindagi.jpg" alt="">
+                    <div class="flim">
+                        <b>Zindagi Na Milegi Dobara</b>
+                        <br>
+                        IMDb - 8.2
+                    </div>
+                </div>
+    
+                <div class="poster">
+                    <img src="./Images/college.jpg" alt="">
+                    <div class="flim">
+                        <b>College Romance</b>
+                        <br>
+                        IMDb - 8.9
+                    </div>
+                </div>
+    
+                <div class="poster">
+                    <img src="./Images/dil.jpg" alt="">
+                    <div class="flim">
+                        <b>Dilwale Dulhania Le Jayenge</b>
+                        <br>
+                        IMDb - 7.1
+                    </div>
+                </div>
+    
+                <div class="poster">
+                    <img src="./Images/edu.jpg" alt="">
+                    <div class="flim">
+                        <b>Sex Education</b>
+                        <br>
+                        IMDb - 8.3
+                    </div>
+                </div>
+    
+                <div class="poster">
+                    <img src="./Images/walk.jpg" alt="">
+                    <div class="flim">
+                        <b>The Walk</b>
+                        <br>
+                        IMDb - 7.3
+                    </div>
+                </div>
+    
+                <div class="poster">
+                    <img src="./Images/day.jpg" alt="">
+                    <div class="flim">
+                        <b>Selection Day</b>
+                        <br>
+                        IMDb - 7.4
+                    </div>
+    
+                </div>
+                <div class="poster">
+                    <img src="./Images/trip.jpg" alt="">
+                    <div class="flim">
+                        <b>TVF Tripling</b>
+                        <br>
+                        IMDb - 8.5
+                    </div>
+    
+                </div>
+                <div class="poster">
+                    <img src="./Images/milkha.jpg" alt="">
+                    <div class="flim">
+                        <b>Bhaag Milkha Bhaag</b>
+                        <br>
+                        IMDb - 8.2
+                    </div>
+    
+                </div>
+    
+                <div class="poster">
+                    <img src="./Images/twilight.jpg" alt="">
+                    <div class="flim">
+                        <b>Twilight : Breaking Dawn</b>
+                        <br>
+                        IMDb - 5.5
+                    </div>
+                </div>
+                <div class="poster">
+                    <img src="./Images/room.jpg" alt="">
+                    <div class="flim">
+                        <b>Permanent Roomates</b>
                         <br>
                         IMDb - 8.6
                     </div>
-    
-                </div>
-
+                </div>
+                <div class="poster">
+                    <img src="./Images/dhoni.jpg" alt="">
+                    <div class="flim">
+                        <b>Ms Dhoni : The Untold Story</b>
+                        <br>
+                        IMDb - 7.8
+                    </div>
+                </div>
+    
             </div>
         </div>
     </div>
