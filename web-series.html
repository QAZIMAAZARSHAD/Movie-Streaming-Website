<!DOCTYPE html>
<html lang="en">

<head>

<<<<<<< HEAD
  <meta charset="UTF-8">
  <meta http-equiv="X-UA-Compatible" content="IE=edge">
  <meta name="viewport" content="width=device-width, initial-scale=1.0">
  <title>ApnaTheatre | Web Series</title>
  <link rel="shortcut icon" href="./Images/Logo/Title.jpeg" type="image/x-icon">
  <link href="https://cdn.jsdelivr.net/npm/bootstrap@5.0.1/dist/css/bootstrap.min.css" rel="stylesheet"
    integrity="sha384-+0n0xVW2eSR5OomGNYDnhzAbDsOXxcvSN1TPprVMTNDbiYZCxYbOOl7+AMvyTG2x" crossorigin="anonymous">

  <link rel="stylesheet" href="https://cdnjs.cloudflare.com/ajax/libs/font-awesome/5.15.3/css/all.min.css"
    integrity="sha512-iBBXm8fW90+nuLcSKlbmrPcLa0OT92xO1BIsZ+ywDWZCvqsWgccV3gFoRBv0z+8dLJgyAHIhR35VZc2oM/gI1w=="
    crossorigin="anonymous" referrerpolicy="no-referrer" />
    <script src="https://ajax.googleapis.com/ajax/libs/jquery/3.5.1/jquery.min.js"></script>  
  <link rel="stylesheet" href="webStyle.css">
  
  <style>
           #scrollToTopButton{
position: fixed;
bottom: 15px;
right: 10px;
font-size: 25px;
z-index: 99;
width: 50px;
height: 50px;
background-color: white;
color: black;
border: none;
cursor: pointer;
outline: none;
padding: 6px;
border-radius: 50%;
box-shadow: 0 6px 10px 0px gray;
}
    .logo {
  width: 110px;
  height: 90px;
  padding: 3px;
  margin: 0;
  padding: 0;
}

/* CSS FOR FOOTER */
.footer{
margin-bottom:15px;
font-family: Verdana, Geneva, Tahoma, sans-serif;
}
.footer-content{
  display:flex;
  justify-content:space-between;
  padding: 10px 20px;
}
.footer-logo{
  width: 150px;
  height: 120px;
  padding: 3px;
  margin:0px 0px 0px 10px;
  padding: 0;
}
.footer-heading{
  color:white;
}
.footer-left, .footer-right, .footer-middle{
text-align:center;
}
.icons{
  margin-left:-30px;
}
.footer-links i{
font-size:30px;
width:40px;
height:40px;
margin-top:30px;
}
.footer-middle a i:hover{
background-color:red;
padding:5px;
border-radius:50px;
color:black;
}
.footer-middle-list-item{
list-style:none;
font-size:15px;
font-family:cursive;
margin:5px 0px 0px 15px;
text-align:left;
}
.footer-middle-list-item a{
text-decoration:none;
color:white;
}
.footer-middle-list-item a:hover{
color:red;
}
.footer-right{
  margin-top:-15px;
}
.footer-contact-button{
font-size:20px;
background-color:red;
color:white;
padding:10px;
border:none;
border-radius:10px;
text-decoration:none;
}
.footer-contact-button:hover{
background-color:white;
color:red;
}
.footer-bottom-tagline{
color:white;
font-size:15px;
font-family:cursive;
margin-bottom:25px;
}

#footer-hr{
color:red;
width:95vw;
}
.footer-copyright{
text-align:center;
color:white;
margin-top:20px;
font-size:18px;
}

/* .footer-right a:hover{transform:scale(1.1); -webkit-transform:scale(1.1);} */

/***************** Media Queries *********************/

@media (max-width: 600px) {
.footer-content{ 
   display:block;
   text-align:center;
}
.footer-middle-list-item{
  text-align:center;
  margin-left:-20px;
}

.footer-left, .footer-middle, .footer-right{
  margin-top:50px;
}

} 

#waterdrop {
  height: 30px;
}

#waterdrop canvas {
  bottom: -70px !important;
}

  </style>
=======
    <meta charset="UTF-8">
    <meta http-equiv="X-UA-Compatible" content="IE=edge">
    <meta name="viewport" content="width=device-width, initial-scale=1.0">
    <title>ApnaTheatre | Web Series</title>
    <link rel="shortcut icon" href="./Images/Logo/Title.jpeg" type="image/x-icon">
    <link href="https://cdn.jsdelivr.net/npm/bootstrap@5.0.1/dist/css/bootstrap.min.css" rel="stylesheet" integrity="sha384-+0n0xVW2eSR5OomGNYDnhzAbDsOXxcvSN1TPprVMTNDbiYZCxYbOOl7+AMvyTG2x" crossorigin="anonymous">

    <link rel="stylesheet" href="https://cdnjs.cloudflare.com/ajax/libs/font-awesome/5.15.3/css/all.min.css" integrity="sha512-iBBXm8fW90+nuLcSKlbmrPcLa0OT92xO1BIsZ+ywDWZCvqsWgccV3gFoRBv0z+8dLJgyAHIhR35VZc2oM/gI1w==" crossorigin="anonymous" referrerpolicy="no-referrer"
    />

    <link rel="stylesheet" href="webStyle.css">
    <link rel="stylesheet" href="static/bootstrap.min.css">
    <link rel="stylesheet" href="static/style-min.css">

    <style>
        .logo {
            width: 110px;
            height: 90px;
            padding: 3px;
            margin: 0;
            padding: 0;
        }
        /* CSS FOR FOOTER */
        
        .footer {
            margin-bottom: 15px;
            font-family: Verdana, Geneva, Tahoma, sans-serif;
        }
        
        .footer-content {
            display: flex;
            justify-content: space-between;
            padding: 10px 20px;
        }
        
        .footer-logo {
            width: 150px;
            height: 120px;
            padding: 3px;
            margin: 0px 0px 0px 10px;
            padding: 0;
        }
        
        .footer-heading {
            color: white;
        }
        
        .footer-left,
        .footer-right,
        .footer-middle {
            text-align: center;
        }
        
        .icons {
            margin-left: -30px;
        }
        
        .footer-links i {
            font-size: 30px;
            width: 40px;
            height: 40px;
            margin-top: 30px;
        }
        
        .footer-middle a i:hover {
            background-color: red;
            padding: 5px;
            border-radius: 50px;
            color: black;
        }
        
        .footer-middle-list-item {
            list-style: none;
            font-size: 15px;
            font-family: cursive;
            margin: 5px 0px 0px 15px;
            text-align: left;
        }
        
        .footer-middle-list-item a {
            text-decoration: none;
            color: white;
        }
        
        .footer-middle-list-item a:hover {
            color: red;
        }
        
        .footer-right {
            margin-top: -15px;
        }
        
        .footer-contact-button {
            font-size: 20px;
            background-color: red;
            color: white;
            padding: 10px;
            border: none;
            border-radius: 10px;
            text-decoration: none;
        }
        
        .footer-contact-button:hover {
            background-color: white;
            color: red;
        }
        
        .footer-bottom-tagline {
            color: white;
            font-size: 15px;
            font-family: cursive;
            margin-bottom: 25px;
        }
        
        #footer-hr {
            color: red;
            width: 95vw;
        }
        
        .footer-copyright {
            text-align: center;
            color: white;
            margin-top: 20px;
            font-size: 18px;
        }
        /* .footer-right a:hover{transform:scale(1.1); -webkit-transform:scale(1.1);} */
        /***************** Media Queries *********************/
        
        @media (max-width: 600px) {
            .footer-content {
                display: block;
                text-align: center;
            }
            .footer-middle-list-item {
                text-align: center;
                margin-left: -20px;
            }
            .footer-left,
            .footer-middle,
            .footer-right {
                margin-top: 50px;
            }
        }
        
        #waterdrop {
            height: 30px;
        }
        
        #waterdrop canvas {
            bottom: -70px !important;
        }
    </style>
>>>>>>> 28e1508f

</head>

<body style="background-color:black;" color="height:auto;">


    <div class="scroll-bar">
        <nav class="menu navbar navbar-expand-lg navbar-light bg-dark" id="header-nav">
            <div class="container-fluid">
                <a class="navbar-brand" href="index.html"><img class="logo" src="Images/TheaterLogoFinal.png" alt="" width="30" height="24"></a>
                <button class="navbar-toggler" style="background-color:white" type="button" data-bs-toggle="collapse" data-bs-target="#navbarNav" aria-controls="navbarNav" aria-expanded="false" aria-label="Toggle navigation">
          <span class="navbar-toggler-icon" style="background-color: white;"></span>
        </button>
                <div class="collapse navbar-collapse" id="navbarNav">
                    <ul class="navbar-nav me-auto mb-2 mb-lg-0">
                        <li class="nav-item">
                            <a class="nav-link active" aria-current="page" href="index.html">Home</a>
                        </li>
                        <li class="nav-item">
                            <a class="nav-link" href="index.html#Movies">Movies</a>
                        </li>
                        <li class="nav-item">
                            <a class="nav-link" href="web-series.html">Web Series</a>
                        </li>
                        <li class="nav-item">
                            <a class="nav-link" href="kids.html">Kids</a>
                        </li>
                        <li class="nav-item">
                            <a class="nav-link" href="tv.html">TV</a>
                        </li>
                        <li class="nav-item">
                            <a class="nav-link" href="dummy.html">Premium</a>
                        </li>
                        <li class="nav-item">
                            <a class="nav-link" href="login.html">Login</a>
                        </li>
                        <li class="nav-item">
                            <a class="nav-link" href="contactus.html">Contact Us</a>
                        </li>
                    </ul>
                    <form id="searchForm" class="d-flex">
                        <input class="form-control me-2" type="text" id="searchText" placeholder="Search" aria-label="Search">
                        <button class="btn btn-danger" type="submit">Search</button>
                    </form>
                </div>
            </div>
        </nav>
        <!-- off canva -->
        <a class="btn btn-outline-danger" id="variety" data-bs-toggle="offcanvas" href="#offcanvasExample" role="button" aria-controls="offcanvasExample">
      Have a Look on Various Movies!
    </a>
        <div class="offcanvas offcanvas-start" tabindex="-1" id="offcanvasExample" aria-labelledby="offcanvasExampleLabel">
            <div class="offcanvas-header" style="color: #fff;
 background-color: #dc3545">
                <h5 class="offcanvas-title" id="offcanvasExampleLabel">Varieties</h5>
                <button type="button" class="btn-close text-reset" data-bs-dismiss="offcanvas" aria-label="Close"></button>
            </div>
            <div class="offcanvas-body" style="color: aliceblue; background-color: black;">
                <div>
                    Stream Latest Movies Now!
                </div>
                <div class="dropdown mt-3">
                    <button class="btn btn-outline-danger dropdown-toggle" type="button" id="dropdownMenuButton" data-bs-toggle="dropdown">
            Varieties
          </button>
                    <ul class="dropdown-menu" aria-labelledby="dropdownMenuButton" style="background-color: #d4a09c; color: white; ">
                        <li><a class="dropdown-item" href="popular.html">Popular</a> </li>
                        <li><a class="dropdown-item" href="crime.html">Crime</a></li>
                        <li><a class="dropdown-item" href="suspense.html" style="font-size: 14px">Suspense &
                Thriller</a></li>
                        <li><a class="dropdown-item" href="action.html">Action</a></li>
                        <li><a class="dropdown-item" href="fantasy.html" style="font-size: 14px">Sci-Fi & Fantasy</a>
                        </li>
                        <li><a class="dropdown-item" href="documentary.html">Documentary</a></li>
                        <li><a class="dropdown-item" href="horror.html">Horror</a></li>
                        <li><a class="dropdown-item" href="drama.html">Drama</a></li>
                        <li><a class="dropdown-item" href="war.html">War & Politics</a></li>
                        <li><a class="dropdown-item" href="comedy.html">Comedy</a></li>
                        <li><a class="dropdown-item" href="romance.html">Romance</a></li>
                    </ul>
                </div>
            </div>
        </div>

        <!-- off canva ends -->

        <div class="main-content">

            <div id="carouselExampleControls" class="carousel slide" data-bs-ride="carousel">
                <div class="carousel-inner">
                    <div class="carousel-item active">
                        <img src="./Images/family_man_cover.jpg" height="400" class="d-block w-100" alt="...">
                    </div>
                    <div class="carousel-item">
                        <img src="./Images/sacred_games_cover.jpg" height="400" class="d-block w-100" alt="...">
                    </div>
                    <div class="carousel-item">
                        <img src="./Images/scam_cover.jpg" height="400" class="d-block w-100" alt="...">
                    </div>
                    <div class="carousel-item">
                        <img src="./Images/Asur_cover.png" height="400" class="d-block w-100" alt="...">
                    </div>
                    <div class="carousel-item">
                        <img src="./Images/mirzapur_cover.jpg" height="400" class="d-block w-100" alt="...">
                    </div>
                </div>

                <a class="carousel-control-prev" href="#carouselExampleControls" role="button" data-bs-slide="prev">
                    <span class="carousel-control-prev-icon" aria-hidden="true"></span>
                    <span class="visually-hidden">Previous</span>
                </a>
                <a class="carousel-control-next" href="#carouselExampleControls" role="button" data-bs-slide="next">
                    <span class="carousel-control-next-icon" aria-hidden="true"></span>
                    <span class="visually-hidden">Next</span>
                </a>
            </div>

        </div>



        <div class="row justify-content-center" style="margin:50px 20px 50px 20px;">
            <div class="container">
                <div id="movies" class="row"></div>
            </div>
            <hr>
            <div class="row">
                <h3 class="section-title text-center">Popular</h3>
            </div>
            <div class="col">
                <div class="card movie_card">
                    <img src="./Images/family_man.jpg" class="card-img-top" alt="...">
                    <div class="card-body">
                        <h5 class="card-title">Family Man</h5>
                        <span class="movie_info">2019</span>
                        <span class="movie_info_rating"><i class="fas fa-star"></i>IMDb 8.5 / 10</span>
                    </div>
                </div>
            </div>
            <div class="col">
                <div class="card movie_card">
                    <img src="./Images/mirzapur.jpg" class="card-img-top" alt="...">
                    <div class="card-body">
                        <h5 class="card-title">Mirzapur</h5>
                        <span class="movie_info">2018</span>
                        <span class="movie_info_rating"><i class="fas fa-star"></i>IMDb 8.4 / 10</span>
                    </div>
                </div>
            </div>
            <div class="col">
                <div class="card movie_card">
                    <img src="./Images/stranger_things.jpg" class="card-img-top" alt="...">
                    <div class="card-body">
                        <h5 class="card-title">Stranger Things</h5>
                        <span class="movie_info">2016</span>
                        <span class="movie_info_rating"><i class="fas fa-star"></i> IMDb 8.7 / 10</span>
                    </div>
                </div>
            </div>

            <div class="col">
                <div class="card movie_card">
                    <img src="./Images/sacred.jpg" class="card-img-top" alt="...">
                    <div class="card-body">
                        <h5 class="card-title">Sacred Games</h5>
                        <span class="movie_info">2019</span>
                        <span class="movie_info_rating"><i class="fas fa-star"></i> IMDb 8.7 / 10</span>
                    </div>
                </div>
            </div>
            <div class="col">
                <div class="card movie_card">
                    <img src="./Images/got.jpg" class="card-img-top" alt="...">
                    <div class="card-body">
                        <h5 class="card-title">Game of Thrones</h5>
                        <span class="movie_info">2011</span>
                        <span class="movie_info_rating"><i class="fas fa-star"></i>IMDb 9.3 / 10</span>

                    </div>
                </div>
            </div>
        </div>

        <div class="row justify-content-center" style="margin:50px 20px 50px 20px;">
            <div class="row">
                <h3 class="section-title text-center">Top Picks For You</h3>
            </div>
            <div class="col">
                <div class="card movie_card">
                    <img src="./Images/breaking.jpg" class="card-img-top" alt="...">
                    <div class="card-body">
                        <h5 class="card-title">Breaking Bad</h5>
                        <span class="movie_info">2013</span>
                        <span class="movie_info_rating"><i class="fas fa-star"></i>IMDb 9.5 / 10</span>
                    </div>
                </div>
            </div>
            <div class="col">
                <div class="card movie_card">
                    <img src="./Images/kota.jpg" class="card-img-top" alt="...">
                    <div class="card-body">
                        <h5 class="card-title">Kota Factory</h5>
                        <span class="movie_info">2019</span>
                        <span class="movie_info_rating"><i class="fas fa-star"></i>IMDb 9.6 / 10</span>
                    </div>
                </div>
            </div>
            <div class="col">
                <div class="card movie_card">
                    <img src="./Images/cricket.jpg" class="card-img-top" alt="...">
                    <div class="card-body">
                        <h5 class="card-title">Inside Edge</h5>
                        <span class="movie_info">2019</span>
                        <span class="movie_info_rating"><i class="fas fa-star"></i>IMDb 8.0 / 10</span>
                    </div>
                </div>
            </div>
            <div class="col">
                <div class="card movie_card">
                    <img src="./Images/tvf.jpg" class="card-img-top" alt="...">
                    <div class="card-body">
                        <h5 class="card-title">Pitchers</h5>
                        <span class="movie_info">2019</span>
                        <span class="movie_info_rating"><i class="fas fa-star"></i>IMDb 9.1 / 10</span>

                    </div>
                </div>
            </div>
            <div class="col">
                <div class="card movie_card">
                    <img src="./Images/day.jpg" class="card-img-top" alt="...">
                    <div class="card-body">
                        <h5 class="card-title">Selection Day</h5>
                        <span class="movie_info">2019</span>
                        <span class="movie_info_rating"><i class="fas fa-star"></i>IMDb 7.4 / 10</span>
                    </div>
                </div>
            </div>
        </div>


        <div class="row justify-content-center" style="margin:50px 20px 50px 20px;">
            <div class="row">
                <h3 class="section-title text-center">Featured</h3>
            </div>
            <div class="col">
                <div class="card movie_card">
                    <img src="./Images/scam.jpg" class="card-img-top" alt="...">
                    <div class="card-body">
                        <h5 class="card-title">Scam 1992</h5>
                        <span class="movie_info">2019</span>
                        <span class="movie_info_rating"><i class="fas fa-star"></i>IMDb 9.5 / 10</span>
                    </div>
                </div>
            </div>
            <div class="col">
                <div class="card movie_card">
                    <img src="./Images/asur.jpg" class="card-img-top" alt="...">
                    <div class="card-body">
                        <h5 class="card-title">Asur:Welcome to your darkest side</h5>
                        <span class="movie_info">2019</span>
                        <span class="movie_info_rating"><i class="fas fa-star"></i>IMDb 8.4 / 10</span>
                    </div>
                </div>
            </div>
            <div class="col">
                <div class="card movie_card">
                    <img src="./Images/panch.jpg" class="card-img-top" alt="...">
                    <div class="card-body">
                        <h5 class="card-title">Panchayat</h5>
                        <span class="movie_info">2019</span>
                        <span class="movie_info_rating"><i class="fas fa-star"></i>IMDb 8.7 / 10</span>
                    </div>
                </div>
            </div>
            <div class="col">
                <div class="card movie_card">
                    <img src="./Images/ashram.jpg" class="card-img-top" alt="...">
                    <div class="card-body">
                        <h5 class="card-title">Aashram</h5>
                        <span class="movie_info">2019</span>
                        <span class="movie_info_rating"><i class="fas fa-star"></i> IMDb 7.5 / 10</span>
                    </div>
                </div>
            </div>
            <div class="col">
                <div class="card movie_card">
                    <img src="./Images/criminal.jpg" class="card-img-top" alt="...">
                    <div class="card-body">
                        <h5 class="card-title">Criminal Justice</h5>
                        <span class="movie_info">2019</span>
                        <span class="movie_info_rating"><i class="fas fa-star"></i>IMDb 9 / 10</span>

                    </div>
                </div>
            </div>
        </div>




    </div>
<<<<<<< HEAD
        <div class="footer-middle">
            <h2 class="footer-heading">Follow Us</h2>
            <ul class="footer-middle-list icons">
                <a class="footer-links" href="#"><i class="fab fa-facebook-f facebook"></i></a>
                <a class="footer-links" href="#"><i class="fab fa-twitter twitter"></i></a>
                <a class="footer-links" href="#"><i class="fab fa-telegram telegram"></i></a>
                <a class="footer-links" href="#"><i class="fab fa-instagram instagram"></i></a>
                <a class="footer-links" href="#"><i class="fab fa-github github" ></i></a>
            </ul>
            </div>
        <div class="footer-middle">
        <h2 class="footer-heading">Services</h2>
        <ul class="footer-middle-list">
            <li class="footer-middle-list-item"><a href="index.html">Enjoy Latest Movies</a> </li>
            <li class="footer-middle-list-item"><a href="web-series.html">Watch Web-Series</a> </li>
            <li class="footer-middle-list-item"><a href="kids.html">Everything for Kids</a> </li>
            <li class="footer-middle-list-item"><a href="index.html">Get Premium Subscription</a> </li>
        </ul>
        </div>
        <div class="footer-middle">
            <h2 class="footer-heading">Try Our App</h2>
            <ul class="footer-middle-list icons">
                <a class="footer-links" href="#"><i class="fab fa-google-play"></i></a>
                <a class="footer-links" href="#"><i class="fab fa-app-store-ios"></i></a>
            </ul>
            </div>
        <div class="footer-right">
            <p class="footer-links">
                <h2 class="footer-heading">Contact Us</h2>
                <p class="footer-bottom-tagline">Feel free to contact us.</p>
                <a class="footer-contact-button" href="contactus.html">Contact</a>
            </p>
        </div>
    </div>
    <hr id="footer-hr">
    <div class="footer-copyright" >
        <p>Copyright &copy; and &reg; Since <script>document.write(new Date().getFullYear())</script> Under ApnaTheatre.com : (Project Is Done By Qazi Maaz Arshad)</p>
    </div>
</footer>

<button  id="scrollToTopButton" title="Go to top" class="ml-5" >
  <i class="fa fa-angle-double-up" aria-hidden="true" style="color: black;font-weight: bolder;"></i>
</button>
<script>
$(document).ready(function(){
  var scrollTopButton = document.getElementById("scrollToTopButton");
  window.onscroll = function () { scrollFunction() };

  function scrollFunction() {
  if (document.body.scrollTop > 20 || document.documentElement.scrollTop > 20) {
    scrollTopButton.style.display = "block";
  } else {
    scrollTopButton.style.display = "none";
  }
}

$("#scrollToTopButton").click(function(){
$('html ,body').animate({scrollTop : 0},800)
});
}); 
</script>

  <!-- offcanva JS and footer js -->
=======
>>>>>>> 28e1508f



    <!-------------------------------Footer-------------------------------->
    <div id="waterdrop"></div>
    <footer class="footer">
        <div class="footer-content">
            <div class="footer-left">
                <a href="index.html"><img class="footer-logo" src="Images/TheaterLogoFinal.png" alt="" width="30" height="24"></a>
                <p class="footer-bottom-tagline">Watch! Chill! Repeat!</p>
            </div>
            <div class="footer-middle">
                <h2 class="footer-heading">Follow Us</h2>
                <ul class="footer-middle-list icons">
                    <a class="footer-links" href="#"><i class="fab fa-facebook-f facebook"></i></a>
                    <a class="footer-links" href="#"><i class="fab fa-twitter twitter"></i></a>
                    <a class="footer-links" href="#"><i class="fab fa-telegram telegram"></i></a>
                    <a class="footer-links" href="#"><i class="fab fa-instagram instagram"></i></a>
                    <a class="footer-links" href="#"><i class="fab fa-github github" ></i></a>
                </ul>
            </div>
            <div class="footer-middle">
                <h2 class="footer-heading">Services</h2>
                <ul class="footer-middle-list">
                    <li class="footer-middle-list-item"><a href="index.html">Enjoy Latest Movies</a> </li>
                    <li class="footer-middle-list-item"><a href="web-series.html">Watch Web-Series</a> </li>
                    <li class="footer-middle-list-item"><a href="kids.html">Everything for Kids</a> </li>
                    <li class="footer-middle-list-item"><a href="index.html">Get Premium Subscription</a> </li>
                </ul>
            </div>
            <div class="footer-middle">
                <h2 class="footer-heading">Try Our App</h2>
                <ul class="footer-middle-list icons">
                    <a class="footer-links" href="#"><i class="fab fa-google-play"></i></a>
                    <a class="footer-links" href="#"><i class="fab fa-app-store-ios"></i></a>
                </ul>
            </div>
            <div class="footer-right">
                <p class="footer-links">
                    <h2 class="footer-heading">Contact Us</h2>
                    <p class="footer-bottom-tagline">Feel free to contact us.</p>
                    <a class="footer-contact-button" href="contactus.html">Contact</a>
                </p>
            </div>
        </div>
        <hr id="footer-hr">
        <div class="footer-copyright">
            <p>Copyright &copy; and &reg; Since
                <script>
                    document.write(new Date().getFullYear())
                </script> Under ApnaTheatre.com : (Project Is Done By Qazi Maaz Arshad)</p>
        </div>
    </footer>

    <!-- offcanva JS and footer js -->

    <script src="https://cdnjs.cloudflare.com/ajax/libs/jquery/3.4.1/jquery.min.js"></script>
    <script src="http://code.jquery.com/ui/1.11.4/jquery-ui.js"></script>
    <script src="https://daniellaharel.com/raindrops/js/raindrops.js"></script>
    <script src="https://ajax.googleapis.com/ajax/libs/jquery/3.5.1/jquery.min.js"></script>
    <script src="https://unpkg.com/axios/dist/axios.min.js"></script>
    <script src="js/main-min.js"></script>
    <script>
        jQuery('#waterdrop').raindrops({
            color: '#292c2f',
            canvasHeight: 150,
            density: 0.1,
            frequency: 20
        });
    </script>

    <script src="https://cdn.jsdelivr.net/npm/bootstrap@5.0.1/dist/js/bootstrap.bundle.min.js" integrity="sha384-gtEjrD/SeCtmISkJkNUaaKMoLD0//ElJ19smozuHV6z3Iehds+3Ulb9Bn9Plx0x4" crossorigin="anonymous"></script>
    <script src="./static/script.js"></script>
</body>

</html><|MERGE_RESOLUTION|>--- conflicted
+++ resolved
@@ -3,7 +3,7 @@
 
 <head>
 
-<<<<<<< HEAD
+
   <meta charset="UTF-8">
   <meta http-equiv="X-UA-Compatible" content="IE=edge">
   <meta name="viewport" content="width=device-width, initial-scale=1.0">
@@ -159,160 +159,7 @@
 }
 
   </style>
-=======
-    <meta charset="UTF-8">
-    <meta http-equiv="X-UA-Compatible" content="IE=edge">
-    <meta name="viewport" content="width=device-width, initial-scale=1.0">
-    <title>ApnaTheatre | Web Series</title>
-    <link rel="shortcut icon" href="./Images/Logo/Title.jpeg" type="image/x-icon">
-    <link href="https://cdn.jsdelivr.net/npm/bootstrap@5.0.1/dist/css/bootstrap.min.css" rel="stylesheet" integrity="sha384-+0n0xVW2eSR5OomGNYDnhzAbDsOXxcvSN1TPprVMTNDbiYZCxYbOOl7+AMvyTG2x" crossorigin="anonymous">
-
-    <link rel="stylesheet" href="https://cdnjs.cloudflare.com/ajax/libs/font-awesome/5.15.3/css/all.min.css" integrity="sha512-iBBXm8fW90+nuLcSKlbmrPcLa0OT92xO1BIsZ+ywDWZCvqsWgccV3gFoRBv0z+8dLJgyAHIhR35VZc2oM/gI1w==" crossorigin="anonymous" referrerpolicy="no-referrer"
-    />
-
-    <link rel="stylesheet" href="webStyle.css">
-    <link rel="stylesheet" href="static/bootstrap.min.css">
-    <link rel="stylesheet" href="static/style-min.css">
-
-    <style>
-        .logo {
-            width: 110px;
-            height: 90px;
-            padding: 3px;
-            margin: 0;
-            padding: 0;
-        }
-        /* CSS FOR FOOTER */
-        
-        .footer {
-            margin-bottom: 15px;
-            font-family: Verdana, Geneva, Tahoma, sans-serif;
-        }
-        
-        .footer-content {
-            display: flex;
-            justify-content: space-between;
-            padding: 10px 20px;
-        }
-        
-        .footer-logo {
-            width: 150px;
-            height: 120px;
-            padding: 3px;
-            margin: 0px 0px 0px 10px;
-            padding: 0;
-        }
-        
-        .footer-heading {
-            color: white;
-        }
-        
-        .footer-left,
-        .footer-right,
-        .footer-middle {
-            text-align: center;
-        }
-        
-        .icons {
-            margin-left: -30px;
-        }
-        
-        .footer-links i {
-            font-size: 30px;
-            width: 40px;
-            height: 40px;
-            margin-top: 30px;
-        }
-        
-        .footer-middle a i:hover {
-            background-color: red;
-            padding: 5px;
-            border-radius: 50px;
-            color: black;
-        }
-        
-        .footer-middle-list-item {
-            list-style: none;
-            font-size: 15px;
-            font-family: cursive;
-            margin: 5px 0px 0px 15px;
-            text-align: left;
-        }
-        
-        .footer-middle-list-item a {
-            text-decoration: none;
-            color: white;
-        }
-        
-        .footer-middle-list-item a:hover {
-            color: red;
-        }
-        
-        .footer-right {
-            margin-top: -15px;
-        }
-        
-        .footer-contact-button {
-            font-size: 20px;
-            background-color: red;
-            color: white;
-            padding: 10px;
-            border: none;
-            border-radius: 10px;
-            text-decoration: none;
-        }
-        
-        .footer-contact-button:hover {
-            background-color: white;
-            color: red;
-        }
-        
-        .footer-bottom-tagline {
-            color: white;
-            font-size: 15px;
-            font-family: cursive;
-            margin-bottom: 25px;
-        }
-        
-        #footer-hr {
-            color: red;
-            width: 95vw;
-        }
-        
-        .footer-copyright {
-            text-align: center;
-            color: white;
-            margin-top: 20px;
-            font-size: 18px;
-        }
-        /* .footer-right a:hover{transform:scale(1.1); -webkit-transform:scale(1.1);} */
-        /***************** Media Queries *********************/
-        
-        @media (max-width: 600px) {
-            .footer-content {
-                display: block;
-                text-align: center;
-            }
-            .footer-middle-list-item {
-                text-align: center;
-                margin-left: -20px;
-            }
-            .footer-left,
-            .footer-middle,
-            .footer-right {
-                margin-top: 50px;
-            }
-        }
-        
-        #waterdrop {
-            height: 30px;
-        }
-        
-        #waterdrop canvas {
-            bottom: -70px !important;
-        }
-    </style>
->>>>>>> 28e1508f
+
 
 </head>
 
@@ -615,7 +462,7 @@
 
 
     </div>
-<<<<<<< HEAD
+
         <div class="footer-middle">
             <h2 class="footer-heading">Follow Us</h2>
             <ul class="footer-middle-list icons">
@@ -679,8 +526,6 @@
 </script>
 
   <!-- offcanva JS and footer js -->
-=======
->>>>>>> 28e1508f
 
 
 
