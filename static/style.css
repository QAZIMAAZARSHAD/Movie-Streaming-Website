body{
  background: #000000;
  margin: 0;
}
.menu{
  width: 100%;
  background: #000000;
  overflow: auto; 
}

.menu ul{
  margin: 0;
  padding: 0;
  list-style: none;
  line-height: 60px;
}
.menu li{
  float: left; 
}
.menu ul li a{
  background:#000000;
  text-decoration: none;
  width: 140px;
  display:block;
  text-align: center;
<<<<<<< HEAD
  color: #ffffff;
  font-size: 18px;
=======
  color: whitesmoke;
  font-size: 16px;
>>>>>>> 01307f3d
  letter-spacing: 0.5px;
}
.menu li a:hover{
  color:red;
  opacity:0.5;
  font-size: 18px;
}
.toggle{
  width: 40px;
  height: 20px;
  margin: 20px;
  background: white;
  border-radius: 30px;
  display: flex;
  justify-content: space-around;
  align-items: center;
  position: relative; 
}
.toggle-icon{
  color: red;
}
.toggle-container{
  width: 18px;
  height: 18px;
  background-color: #000;
  position: absolute;
  right: 1px;
  border-radius: 50%;
  cursor: pointer;
  transition: 1s ease all;
}
.search-form{
  margin-top:-44px;
  float:right;
  margin-right: 50px;

}
input[type=text]{
  padding: 7px;
  border:none;
  font-size: 16px;
}
button{
  float:right;
  background:red;
  color: #ffffff;
  border-radius: 0 5px 5px 0;
  cursor: pointer;
  position:relative;
  padding:7px;
  border: 1px solid #ffffff;
  font-size: 16px;
}
marquee{
	color:red;
	font-size: 25px;
	font-family:Arial;
  background: #000000;
}
.logo{
	width:200px;
	height:100px;
	padding:20px;
	float:left;
  background: #000000;
	transform:scale(1);
	transition-property:width;
	transform:translateY(0px);
	transition-duration:5s,5s;
	transition:transform 4s,4s;
}
.logo:hover{
	width:300px;
	transform:translateY(-30px);
}
.online{
	color:red;
	font-size: 50px;
	padding: 40px;
	float:center;
  background: #000;
}
.menu2{
  width: 100%;
  background: #000000;
  overflow: auto;
}
.menu2 ul{
  margin: 0;
  padding: 0;
  list-style: none;
  line-height: 50px;
}
.menu2 li{
  float: left;
}
.menu2 ul li a{
  background:#000000;
  text-decoration: none;
  width: 120px;
  display:inline-block;
  word-spacing: 0px;
  text-align: center;
<<<<<<< HEAD
  color: #ffffff;
  font-size: 18px;
  letter-spacing: 0.5px;
=======
  color: whitesmoke;
  font-size: 16px;
  letter-spacing: 0px;
>>>>>>> 01307f3d
}
.menu2 li a:hover{
  color:red;
  opacity:0.5;
  background: black;
  font-size: 18px;
}

<<<<<<< HEAD
.slider-holder
{
   width: 10000px;
   height: 400px;
   margin-left: auto;
   margin-right: auto;
   margin-top: 20px;
   text-align: center;
   overflow: hidden;
}
.image-holder
{
  width: 2400px;
  background-color: #000000;
  height: 400px;
  clear: both;
  position: relative;
  transform: translate3d(0, 0, 0);
  -webkit-transition: left 2s;
  -moz-transition: left 2s;
  -o-transition: left 2s;
  transition: left 2s ;
  animation: moveSlideshow 12s linear infinite;
}
        
.slider-image
{
  float: left;
  margin: 0px;
  padding: 0px;
  position: relative;
  transform: translate3d(0, 0, 0);
  animation: moveSlideshow 12s linear infinite;
}
@keyframes moveSlideshow {
  100% { 
    transform: translateX(-66.6666%);  
  }
}
 
container{
  background: #000000;
  width: 100%;
  height: 100%;
  margin-left: 50px;
}
.poster{
  margin: 10px 10px 10px 10px ;
  display: inline-block;
  position: relative;
  margin-left: 30px;   
=======
.exc: hover {
  font-size: 16px !important;
}

.slider-holder
        {
            width: 10000px;
            height: 400px;
            margin-left: auto;
            margin-right: auto;
            margin-top: 20px;
            text-align: center;
            overflow: hidden;
        }
        .image-holder
        {
            width: 2400px;
            background-color:black;
            height: 400px;
            clear: both;
            position: relative;
            transform: translate3d(0, 0, 0);
            -webkit-transition: left 2s;
            -moz-transition: left 2s;
            -o-transition: left 2s;
            transition: left 2s ;
            animation: moveSlideshow 12s linear infinite;
        }
        .slider-image
        {
            float: left;
            margin: 0px;
            padding: 0px;
            position: relative;
            transform: translate3d(0, 0, 0);
            animation: moveSlideshow 12s linear infinite;
        }
        @keyframes moveSlideshow {
  100% {
    transform: translateX(-66.6666%);
  }
}

      container{
    background-color:black;
            width: 100%;
            height: 100%;
            margin-left: 50px;
}
.poster{
    margin: 10px 10px 10px 10px ;
    display: inline-block;
    position: relative;
    margin-left: 30px;


>>>>>>> 01307f3d
}
/* Hover Images */
.poster {
  overflow: hidden;
}
.poster img {
  transition: transform .5s ease;
}
.poster:hover img {
  transform: scale(1.2);
}

.flim{
<<<<<<< HEAD
  text-align: center;
  position: absolute;
  bottom: 0%;
  background: #000000;
  background: #00000080;
  color: #ffffff;
  width: 100%;
}  
=======
    text-align: center;
    position: absolute;
    bottom: 0%;
    background: rgb(0, 0, 0);
    background: rgba(0, 0, 0, 0.5);
    color: white;
    width: 100%;
}
>>>>>>> 01307f3d
.hr{
  width: 95%;
  height: 2px;
  color: #000000;
}
maincontainer{
  background: #000000;
  margin: -40px 35px 36px 1px;
  width: 100%;
}
.maincontainer  h2{
 color: red;
 margin-left: 50px;
}
.foot{
<<<<<<< HEAD
  text-align: center;
  background-color: #000000;
  color:red;
  height: 50px;
  margin: -36px 31px 23px 2px;
  width: 100%;
  padding: 20px 20px 20px 0px;
=======
    text-align: center;
    background-color: black;
    color: red;
    height: 50px;
    margin: 30px;
>>>>>>> 01307f3d
}
.modal {
  display: none;
  position: fixed;
  z-index: 1;
  padding-top: 100px;
  left: 0;
  top: 0;
<<<<<<< HEAD
  width: 100%; 
  height: 100%; 
  overflow: auto; 
  background-color: #000000; 
  background-color:  #00000066; 
=======
  width: 100%;
  height: 100%;
  overflow: auto;
  background-color: rgb(0,0,0);
  background-color: rgba(0,0,0,0.4);
>>>>>>> 01307f3d
}
.modal-content {
  background-color: #ffffff;
  margin: auto;
  padding: 20px;
  border: 1px solid #888;
  width: 80%;
}
.close {
  color: #ffffff;
  float: right;
  font-size: 28px;
  font-weight: bold;
}
.close:hover,.close:focus {
  color: #000000;
  text-decoration: none;
  cursor: pointer;
}
.buttonmodal button{
  margin-left: 50%;
  margin-top: 10%;
  margin-right: 50%;
  margin-bottom: 50%;
  background:red;
  color: #ffffff;
  border-radius: 5px 5px 5px 5px;
  cursor: pointer;
  padding:7px;
  border: none;
  font-size: 25px;
}
<<<<<<< HEAD
body.active{
  background: #ffffff;
}
.menu.active{
  background: #ffffff;
}
.menu ul li a.active{
  background: #ffffff;
  color: #000;
}
.toggle.active{
  background: #000;
}
.toggle-container.active{
  background: #fff;
  transform: translateX(-20px);
}
button.active{
  color: #000;
}
marquee.active{
  background: #ffffff;
}
.logo.active{
  background: #ffffff;
}

.menu2.active{
  background: #ffffff;
}
.menu2 ul li a.active{
  background: #ffffff;
  color: #000;
}
.image-holder.active{
  background: #ffffff;
}
.container.active{
  background: #ffffff;
}
.flim.active{
  background: #ffffff;
  background: #ffffff;
  color: #000; 
}
.hr.active{
  color: #000; 
}
.maincontainer.active{
  background: #ffffff;
}
.foot.active{
  background-color: #ffffff;
}
.close.active{
  color: #000;
}
.close:hover,.close:focus.active {
  color: #000; 
}
.modal.active{
  background-color: #ffffff;
}
.modal-content.active {
  background-color: #000;
}
.buttonmodal button.active{
  color: #000;
}
.online.active{
  background-color: #ffffff;
=======


/* Contact Us CSS starts*/
.box{
  background: url("https://cdn.pixabay.com/photo/2017/09/17/08/39/curtain-2757815_960_720.png");
  color: white;
  text-align:center;
  z-index:1;
}
.text{
    padding: 100px 0;
}
.box p{
  font-size:18px;
}
.red{
  color:orangered;
}
.redline{
  width:100px;
  height:3px;
  background-color:red;
  border:none;
}
.touch h2{
  padding-top: 20px;
  text-align: center;
  color: #fefefe;
}
.form-margin{
  margin-top: 40px;
}
.left{
  text-align:left;
}
h3{
  font-variant:bold;
  color:#fefefe;
}
.redline-address{
  border:none;
  height:3px;
  background-color:orangered;
  width:140px;
  margin-bottom:20px;
}
.address{
  padding-top: 50px;
}
.address p{
  font-weight:bold;
  color: #afadad;
  margin:3px;
}
.phone-e{
  padding:15px 0;
}
.c_logo img{
  height:100px;
  width:100px;
  z-index:2;
  float:left;
  margin-top:10px;
}
.bottom-gap{
  margin-bottom:100px;
}
/*validation css*/
input.ng-valid {
  background-color:#dff0d8;
}
input.ng-invalid {
    background-color:#f2dede;
}
input.ng-pristine{
  background-color:white;
}
textarea.ng-invalid {
    background-color:#f2dede;
}
textarea.ng-pristine{
  background-color:white;
}
textarea.ng-valid {
  background-color:#dff0d8;
}

/* contact us CSS ends */

.scroll-bar {
	height: auto;
	width: auto;
	margin: auto;
  overflow-y:auto;
  overflow-x: hidden;
	max-width: 95%;
}

::-webkit-scrollbar-track
{
	border: 5px solid #2c2f30;
	// border color does not support transparent on scrollbar
	// border-color: transparent;
	background-color:black;
}

::-webkit-scrollbar
{
	width: 15px;
	background-color: #2c2f30;
}

::-webkit-scrollbar-thumb
{
	background-color:red;
	border-radius: 10px;
>>>>>>> 01307f3d
}<|MERGE_RESOLUTION|>--- conflicted
+++ resolved
@@ -23,13 +23,8 @@
   width: 140px;
   display:block;
   text-align: center;
-<<<<<<< HEAD
   color: #ffffff;
   font-size: 18px;
-=======
-  color: whitesmoke;
-  font-size: 16px;
->>>>>>> 01307f3d
   letter-spacing: 0.5px;
 }
 .menu li a:hover{
@@ -133,33 +128,15 @@
   display:inline-block;
   word-spacing: 0px;
   text-align: center;
-<<<<<<< HEAD
   color: #ffffff;
   font-size: 18px;
   letter-spacing: 0.5px;
-=======
-  color: whitesmoke;
-  font-size: 16px;
-  letter-spacing: 0px;
->>>>>>> 01307f3d
 }
 .menu2 li a:hover{
   color:red;
   opacity:0.5;
   background: black;
   font-size: 18px;
-}
-
-<<<<<<< HEAD
-.slider-holder
-{
-   width: 10000px;
-   height: 400px;
-   margin-left: auto;
-   margin-right: auto;
-   margin-top: 20px;
-   text-align: center;
-   overflow: hidden;
 }
 .image-holder
 {
@@ -175,34 +152,12 @@
   transition: left 2s ;
   animation: moveSlideshow 12s linear infinite;
 }
-        
-.slider-image
-{
-  float: left;
-  margin: 0px;
-  padding: 0px;
-  position: relative;
-  transform: translate3d(0, 0, 0);
-  animation: moveSlideshow 12s linear infinite;
-}
-@keyframes moveSlideshow {
-  100% { 
-    transform: translateX(-66.6666%);  
-  }
-}
- 
 container{
   background: #000000;
   width: 100%;
   height: 100%;
   margin-left: 50px;
-}
-.poster{
-  margin: 10px 10px 10px 10px ;
-  display: inline-block;
-  position: relative;
-  margin-left: 30px;   
-=======
+} 
 .exc: hover {
   font-size: 16px !important;
 }
@@ -217,20 +172,7 @@
             text-align: center;
             overflow: hidden;
         }
-        .image-holder
-        {
-            width: 2400px;
-            background-color:black;
-            height: 400px;
-            clear: both;
-            position: relative;
-            transform: translate3d(0, 0, 0);
-            -webkit-transition: left 2s;
-            -moz-transition: left 2s;
-            -o-transition: left 2s;
-            transition: left 2s ;
-            animation: moveSlideshow 12s linear infinite;
-        }
+        
         .slider-image
         {
             float: left;
@@ -245,21 +187,11 @@
     transform: translateX(-66.6666%);
   }
 }
-
-      container{
-    background-color:black;
-            width: 100%;
-            height: 100%;
-            margin-left: 50px;
-}
 .poster{
     margin: 10px 10px 10px 10px ;
     display: inline-block;
     position: relative;
     margin-left: 30px;
-
-
->>>>>>> 01307f3d
 }
 /* Hover Images */
 .poster {
@@ -273,7 +205,6 @@
 }
 
 .flim{
-<<<<<<< HEAD
   text-align: center;
   position: absolute;
   bottom: 0%;
@@ -282,16 +213,6 @@
   color: #ffffff;
   width: 100%;
 }  
-=======
-    text-align: center;
-    position: absolute;
-    bottom: 0%;
-    background: rgb(0, 0, 0);
-    background: rgba(0, 0, 0, 0.5);
-    color: white;
-    width: 100%;
-}
->>>>>>> 01307f3d
 .hr{
   width: 95%;
   height: 2px;
@@ -307,21 +228,11 @@
  margin-left: 50px;
 }
 .foot{
-<<<<<<< HEAD
-  text-align: center;
-  background-color: #000000;
-  color:red;
-  height: 50px;
-  margin: -36px 31px 23px 2px;
-  width: 100%;
-  padding: 20px 20px 20px 0px;
-=======
     text-align: center;
-    background-color: black;
+    background-color: #000000;
     color: red;
     height: 50px;
     margin: 30px;
->>>>>>> 01307f3d
 }
 .modal {
   display: none;
@@ -330,19 +241,12 @@
   padding-top: 100px;
   left: 0;
   top: 0;
-<<<<<<< HEAD
-  width: 100%; 
-  height: 100%; 
-  overflow: auto; 
+  width: 100%;
+  height: 100%;
+  overflow: auto;
   background-color: #000000; 
   background-color:  #00000066; 
-=======
-  width: 100%;
-  height: 100%;
-  overflow: auto;
-  background-color: rgb(0,0,0);
-  background-color: rgba(0,0,0,0.4);
->>>>>>> 01307f3d
+
 }
 .modal-content {
   background-color: #ffffff;
@@ -375,7 +279,7 @@
   border: none;
   font-size: 25px;
 }
-<<<<<<< HEAD
+
 body.active{
   background: #ffffff;
 }
@@ -447,7 +351,8 @@
 }
 .online.active{
   background-color: #ffffff;
-=======
+}
+
 
 
 /* Contact Us CSS starts*/
@@ -564,5 +469,4 @@
 {
 	background-color:red;
 	border-radius: 10px;
->>>>>>> 01307f3d
-}+}
