body{
  background: black;
  margin: 0;
}
.{
  width: 100%;
  background: black;
  overflow: auto;
}
. ul{
  margin: 0;
  padding: 0;
  list-style: none;
  line-height: 60px;
}
. li{
  float: left;
}
. ul li a{
  background:black;
  text-decoration: none;
  width: 140px;
  display:block;
  text-align: center;
  color: whitesmoke;
  font-size: 16px;
  letter-spacing: 0.5px;
}
. li a:hover{
  color:red;
  opacity:0.5;
  font-size: 18px;
}
.search-form{
  margin-top:15px;
  float:right;
  margin-right: 100px;
}
input[type=text]{
  padding: 7px;
  border:none;
  font-size: 16px;
}
button{
  float:right;
  background:red;
  color: white;
  border-radius: 0 5px 5px 0;
  cursor: ;
  position:relative;
  padding:7px;
  border: none;
  font-size: 16px;
}
marquee{
	color:red;
	font-size: 25px;
	font-family:Arial;
  background: black;
}
.logo{
	width:200px;
	height:100px;
	padding:20px;
	float:left;
  background: black;
	transform:scale(1);
	transition-property:width;
	transform:translateY(0px);
	transition-duration:5s,5s;
	transition:transform 4s,4s;
}
.logo:hover{
	width:300px;
	transform:translateY(-30px);
}
.online{
	color:red;
	font-size: 50px;
	padding: 40px;
	float:center;
  background: black;
}
.menu2{
  width: 100%;
  background: black;
  overflow: auto;
}
.menu2 ul{
  margin: 0;
  padding: 0;
  list-style: none;
  line-height: 50px;
}
.menu2 li{
  float: left;
}
.menu2 ul li a{
  background:black;
  text-decoration: none;
  width: 120px;
  display:inline-block;
  word-spacing: 0px;
  text-align: center;
  color: whitesmoke;
  font-size: 16px;
  letter-spacing: 0px;
}
.menu2 li a:hover{
  color:red;
  opacity:0.5;
  background: black;
  font-size: 18px;
}

.exc: hover {
  font-size: 16px !important;
}

.slider-holder
        {
            width: 10000vw;
            height: 400px;
            margin-left: auto;
            margin-right: auto;
            margin-top: 20px;
            text-align: center;
            overflow: hidden;
        }
        .image-holder
        {
            width: 2500vw;
            background-color:black;
            height: 400px;
            clear: both;
            position: relative;
            transform: translate3d(0, 0, 0);
            -webkit-transition: left 2s;
            -moz-transition: left 2s;
            -o-transition: left 2s;
            transition: left 2s ;
            animation: moveSlideshow 12s linear infinite;
            /* animation: scrolling 12s linear infinite; */
        }
        .slider-image
        {
            float: left;
            margin: 0px;
            padding: 0px;
            position: relative;
            transform: translate3d(0, 0, 0);
            animation: moveSlideshow 12s linear infinite;
        }
<<<<<<< HEAD
        /* @keyframes moveSlideshow {
  100% { 
    transform: translateX(-66.6666%);
  } */

  @keyframes moveSlideshow {
    0% {transform: translateX(50vw);}
    100% { transform: translateX(-100vw);}
=======
        @keyframes moveSlideshow {
  100% {
    transform: translateX(-66.6666%);
  }
>>>>>>> 01307f3d
}

      container{
    background-color:black;
            width: 100%;
            height: 100%;
            margin-left: 50px;
}
.poster{
    margin: 10px 10px 10px 10px ;
    display: inline-block;
    position: relative;
    margin-left: 30px;


}
/* Hover Images */
.poster {
  overflow: hidden;
}
.poster img {
  transition: transform .5s ease;
}
.poster:hover img {
  transform: scale(1.2);
}

.flim{
    text-align: center;
    position: absolute;
    bottom: 0%;
    background: rgb(0, 0, 0);
    background: rgba(0, 0, 0, 0.5);
    color: white;
    width: 100%;
}
.hr{
    width: 95%;
    height: 2px;
    color: black;
}
maincontainer{
    background-color: black;
    margin: -40px 35px 36px 1px;
    width: 100%;
}
   .maincontainer  h2{
    color: red;
    margin-left: 50px;
}
.foot{
  color: wheat;
  padding-top: 20px;
  padding-bottom: 20px;
  width: 100%;
  background: linear-gradient(90deg, rgb(250, 12, 3) 0%, rgb(5, 1, 8) 50%, rgb(250, 12, 3) 100%);
  font-size: large;
}
.modal {
  display: none;
  position: fixed;
  z-index: 1;
  padding-top: 100px;
  left: 0;
  top: 0;
  width: 100%;
  height: 100%;
  overflow: auto;
  background-color: rgb(0,0,0);
  background-color: rgba(0,0,0,0.4);
}
.modal-content {
  background-color: #fefefe;
  margin: auto;
  padding: 20px;
  border: 1px solid #888;
  width: 80%;
}
.close {
  color: #aaaaaa;
  float: right;
  font-size: 28px;
  font-weight: bold;
}
.close:hover,.close:focus {
  color: #000;
  text-decoration: none;
  cursor: ;
}
.buttonmodal button{
  margin-left: 50%;
  margin-top: 10%;
  margin-right: 50%;
  margin-bottom: 50%;
  background:red;
  color: white;
  border-radius: 5px 5px 5px 5px;
  cursor: ;
  padding:7px;
  border: none;
  font-size: 25px;
}


/* Contact Us CSS starts*/
.box{
  background: url("https://cdn.pixabay.com/photo/2017/09/17/08/39/curtain-2757815_960_720.png");
  color: white;
  text-align:center;
  z-index:1;
}
.text{
    padding: 100px 0;
}
.box p{
  font-size:18px;
}
.red{
  color:orangered;
}
.redline{
  width:100px;
  height:3px;
  background-color:red;
  border:none;
}
.touch h2{
  padding-top: 20px;
  text-align: center;
  color: #fefefe;
}
.form-margin{
  margin-top: 40px;
}
.left{
  text-align:left;
}
h3{
  font-variant:bold;
  color:#fefefe;
}
.redline-address{
  border:none;
  height:3px;
  background-color:orangered;
  width:140px;
  margin-bottom:20px;
}
.address{
  padding-top: 50px;
}
.address p{
  font-weight:bold;
  color: #afadad;
  margin:3px;
}
.phone-e{
  padding:15px 0;
}
.c_logo img{
  height:100px;
  width:100px;
  z-index:2;
  float:left;
  margin-top:10px;
}
.bottom-gap{
  margin-bottom:100px;
}
/*validation css*/
input.ng-valid {
  background-color:#dff0d8;
}
input.ng-invalid {
    background-color:#f2dede;
}
input.ng-pristine{
  background-color:white;
}
textarea.ng-invalid {
    background-color:#f2dede;
}
textarea.ng-pristine{
  background-color:white;
}
textarea.ng-valid {
  background-color:#dff0d8;
}

/* contact us CSS ends */

.scroll-bar {
	height: auto;
	width: auto;
	margin: auto;
  overflow-y:auto;
  overflow-x: hidden;
	max-width: 95%;
}

::-webkit-scrollbar-track
{
	border: 5px solid #2c2f30;
	// border color does not support transparent on scrollbar
	// border-color: transparent;
	background-color:black;
}

::-webkit-scrollbar
{
	width: 15px;
	background-color: #2c2f30;
}

::-webkit-scrollbar-thumb
{
	background-color:red;
	border-radius: 10px;
<<<<<<< HEAD
}

=======
}
>>>>>>> 01307f3d
<|MERGE_RESOLUTION|>--- conflicted
+++ resolved
@@ -151,7 +151,7 @@
             transform: translate3d(0, 0, 0);
             animation: moveSlideshow 12s linear infinite;
         }
-<<<<<<< HEAD
+
         /* @keyframes moveSlideshow {
   100% { 
     transform: translateX(-66.6666%);
@@ -160,12 +160,12 @@
   @keyframes moveSlideshow {
     0% {transform: translateX(50vw);}
     100% { transform: translateX(-100vw);}
-=======
+
         @keyframes moveSlideshow {
   100% {
     transform: translateX(-66.6666%);
   }
->>>>>>> 01307f3d
+
 }
 
       container{
@@ -384,9 +384,4 @@
 {
 	background-color:red;
 	border-radius: 10px;
-<<<<<<< HEAD
-}
-
-=======
-}
->>>>>>> 01307f3d
+}
