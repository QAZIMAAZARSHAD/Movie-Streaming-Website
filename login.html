<!DOCTYPE html>
<html>
<<<<<<< HEAD
<head>
	<title>Sign Up</title>
	<script>
		function displayMessageReset()
		{
			alert("Alert! You Have Clicked On Reset Button, Please Fill Your Data Again");
		}
		function displayMessageSuccessfully()
		{	
			var x;
			x=confirm("Do You Want To Sumbit Your Data?? Please Fill All Fields.");
			if(x==1)
{document.write("<b>Thankyou!!! You Have Successfully Signed Up.<b>");}
}</script>

<style>
	body{
	background-image: url("./Images/logo.jpg");
	background-repeat: no-repeat;
	background-size: cover;
	height: 100%;
}
	.details{
		text-align: center;
		position: absolute;
		width: 80%;
		top: 70%;
		left: 50%;
		transform: translate(-50%,-50%);
		padding: 35px;
		color: red;
		font-size: 25px;
		font-family: cursive;
		background: rgba(0,0,0,0.5);
	background-size:cover;
	overflow: hidden;
	border-radius: 20px;
		}
		form{
	height: 300px;
	width: 70%;
	margin: 80px;
	padding: 25px;
	align-items: center;
	
}

input[type=text],input[type=radio],input[type=number],input[type=password]{
	border-radius: 30px;
	color: red;
	width: 350px;
	height: 35px;
	font-weight: bold;
	font-family: Georgia, 'Times New Roman', Times, serif;
	margin-left: 10px;
	text-align: center;
	line-height: 20px;
	background-color:seashell;
	text-transform: uppercase;
	margin: 8px;
}
input[type=submit], input[type=reset]
{
	font-weight: bold;
	font-family: Georgia, 'Times New Roman', Times, serif;
	border-radius: 100px;
	text-align: center;
	width:150px;
	height:40px;
	line-height: 20px;
	color:red;
	background-color: black;
	margin-left: 10px;
	margin: 8px;
}
#signup{
	color: red;
	transform: translate(20px,20px);
	padding: 30px;
	font-size: 90px;
	font-family: sans-serif;
	font-weight: bold;
	text-shadow: orangered;
	position: relative;
	text-align: center;
	text-shadow: orangered;
	}
	</style>
</head>
<body>
		<div id="signup">SIGN UP</div>
<form >
	<div class="details">
<div>
<input type="text" name="Fname" required placeholder="First Name">
</div>
	<div>
<input type="text" name="Mename" required placeholder="Middle Name">
	</div>
	<div>
		<input type="text" name="Lname" required placeholder="Last Name">
	</div>
	<div>
	<input type="text" name="number" required placeholder="Email">
	</div>
<div>
<input type="password" name="password" required placeholder="Password">
</div>
<input class="btn" type="submit" value="Sign Up" 
onclick="displayMessageSuccessfully()" required>
<input class="btn" type="reset" value="Reset" 
onclick="displayMessageReset()" required>
</div>
</form>
</body>
=======
  <head>
    <title>Sign In</title>
    <link rel="shortcut icon" href="./Images/Logo/Title.jpeg" type="image/x-icon">
    <script src="https://cdnjs.cloudflare.com/ajax/libs/sweetalert/2.1.2/sweetalert.min.js" integrity="sha512-AA1Bzp5Q0K1KanKKmvN/4d3IRKVlv9PYgwFPvm32nPO6QS8yH1HO7LbgB1pgiOxPtfeg5zEn2ba64MUcqJx6CA==" crossorigin="anonymous" referrerpolicy="no-referrer"></script>
    <script>

      var emailerror = false;
      var passworderror = false;
      var strongPass = new RegExp("^(?=.*[a-z])(?=.*[A-Z])(?=.*[0-9])(?=.*[!@#\$%\^&\*])(?=.{6,})");
      const mailformat = /^(([^<>()[\]\\.,;:\s@\"]+(\.[^<>()[\]\\.,;:\s@\"]+)*)|(\".+\"))@((\[[0-9]{1,3}\.[0-9]{1,3}\.[0-9]{1,3}\.[0-9]{1,3}\])|(([a-zA-Z\-0-9]+\.)+[a-zA-Z]{2,}))$/;

      function DisplayResults(e) {

        var email = document.forms["regform"]["email"].value;
        var password = document.forms["regform"]["password"].value;

        var error = document.getElementById("errormessage");
        if (email.length == 0) {
          emailerror = true;
          error.style.display = "block";
          error.innerHTML = `<p><svg class="svg-icon" viewBox="0 0 20 20">
							<path d="M17.388,4.751H2.613c-0.213,0-0.389,0.175-0.389,0.389v9.72c0,0.216,0.175,0.389,0.389,0.389h14.775c0.214,0,0.389-0.173,0.389-0.389v-9.72C17.776,4.926,17.602,4.751,17.388,4.751 M16.448,5.53L10,11.984L3.552,5.53H16.448zM3.002,6.081l3.921,3.925l-3.921,3.925V6.081z M3.56,14.471l3.914-3.916l2.253,2.253c0.153,0.153,0.395,0.153,0.548,0l2.253-2.253l3.913,3.916H3.56z M16.999,13.931l-3.921-3.925l3.921-3.925V13.931z"></path>
						</svg><span class="error">Email should not be empty</span></p>`;
        } else if(!mailformat.test(email)){
          error.style.display = "block";
          error.innerHTML = `<p><svg class="svg-icon" viewBox="0 0 20 20">
              <path d="M17.388,4.751H2.613c-0.213,0-0.389,0.175-0.389,0.389v9.72c0,0.216,0.175,0.389,0.389,0.389h14.775c0.214,0,0.389-0.173,0.389-0.389v-9.72C17.776,4.926,17.602,4.751,17.388,4.751 M16.448,5.53L10,11.984L3.552,5.53H16.448zM3.002,6.081l3.921,3.925l-3.921,3.925V6.081z M3.56,14.471l3.914-3.916l2.253,2.253c0.153,0.153,0.395,0.153,0.548,0l2.253-2.253l3.913,3.916H3.56z M16.999,13.931l-3.921-3.925l3.921-3.925V13.931z"></path>
            </svg><span class="error">Email address is invalid</span></p>`;
        }
        else if (!strongPass.test(password)) {
          passworderror = true;
          error.style.display = "block";
          error.innerHTML = `<p><svg class="svg-icon" viewBox="0 0 20 20">
							<path d="M17.308,7.564h-1.993c0-2.929-2.385-5.314-5.314-5.314S4.686,4.635,4.686,7.564H2.693c-0.244,0-0.443,0.2-0.443,0.443v9.3c0,0.243,0.199,0.442,0.443,0.442h14.615c0.243,0,0.442-0.199,0.442-0.442v-9.3C17.75,7.764,17.551,7.564,17.308,7.564 M10,3.136c2.442,0,4.43,1.986,4.43,4.428H5.571C5.571,5.122,7.558,3.136,10,3.136 M16.865,16.864H3.136V8.45h13.729V16.864z M10,10.664c-0.854,0-1.55,0.696-1.55,1.551c0,0.699,0.467,1.292,1.107,1.485v0.95c0,0.243,0.2,0.442,0.443,0.442s0.443-0.199,0.443-0.442V13.7c0.64-0.193,1.106-0.786,1.106-1.485C11.55,11.36,10.854,10.664,10,10.664 M10,12.878c-0.366,0-0.664-0.298-0.664-0.663c0-0.366,0.298-0.665,0.664-0.665c0.365,0,0.664,0.299,0.664,0.665C10.664,12.58,10.365,12.878,10,12.878"></path>
						</svg><span class="error">Password should be atleast 6 characters long,contain a special character,a lower case and upper case alphabet and a number.</span></p>`;
        } else {
          swal({
            title: "Welcome back!",
            text:  "Let the binge watch begin!!",
            type: "success",
          });
          setTimeout(function () {
            document.location.href = "quiz.html";
          }, 10000);
        }
        return false;
      }

      function change(e) {
        var name = document.forms["regform"]["name"].value;
        var error = document.getElementById("errormessage");
        var email = document.forms["regform"]["email"].value;
        var password = document.forms["regform"]["password"].value;
        var confirmpassword = document.forms["regform"]["retypepassword"].value;
        if (emailerror == true) {
          if (email.length > 0) {
            emailerror = false;
            error.style.display = "none";
          }
        } else if (passworderror == true) {
          if (password.length > 0) {
            passworderror = true;
            error.style.display = "none";
          }
        }
      }
    </script>

    <style>
      h1 {
        margin: auto;
        width: max-content;
        color: white;
      }
      span {
        display: inline-block;
        padding: 5px;
      }
      .img-logo{
          height: 94px;
          margin-left: 45px;
      }
      .seperator {
        height: 12px;
        display: block;
      }
      .main {
        padding: 70px;
        width: 300px;
        height: auto;
        border: 1.5px grey solid;
        border-radius: 5px;
        margin: -4.5px auto;
      }
      label {
        font-weight: bold;
        color: white;
        font-size: 1.25em;
      }
      input {
        width: 280px;
        border: none;
        border-radius: 5px;
        padding: 8px;
        outline: none;
      }
      input[type="submit"] {
        width: 300px;
        background-color: red;
        font-weight: bold;
      }
      input[type="submit"]:hover {
        cursor: pointer;
        border: 2px gray solid;
        background-color: red;
        transform: scale(0.95);
      }
      body {
        margin: 0;
        padding: 0;
        background: linear-gradient( rgba(0, 0, 0, 0.6), rgba(0, 0, 0, 0.85) ),url("Images/background3.png") no-repeat center center fixed;
        -webkit-background-size: cover;
        -moz-background-size: cover;
        -o-background-size: cover;
        background-size: cover;
        font-family: 'Helvetica Neue',Helvetica,Arial,sans-serif;

      }
      .brand {
        margin-bottom: 13px;
        color: red;
        padding-top: 15px;
      }
      #errormessage {
        display: flex;
        justify-content: center;
        border-radius: 12px;
      }
      p {
        display: inline-flex;
        font-size: 1em;
        align-items: center;
        background: rgb(220, 53, 69);
        padding: 0.5em;
        color: white;
        font-family: sans-serif;
      }
      p svg {
        width: 2em;
        height: 2em;
        margin-right: 0.5em;
        fill: lightgreen;
      }
      .login{
          margin: 0 auto;
          width: 310px;
          background-color: rgba(0, 0, 0, 0.6);
          border-radius: 5px;
          padding: 30px 70px 143px 70px;
      }

      .login h1{
          color: white;
          padding-bottom: 10px;
      }

      .bottom{
          background-color: rgba(0, 0, 0, 0.35);
          color: #bdc7c9;

      }

      .bottom-width{
          max-width: 1000px;
          margin: 0 auto;
          padding: 30px;
      }

      .bottom-flex{
          display: flex;
          flex-wrap: wrap;
          padding: 15px 0 0 0;
          margin-block-start: 0;
          margin-block-end: 0;
      }

      .bottom-flex li{
          list-style: none;
      }

      .list-bottom{
          width: 25%;
          margin-top: 10px;
      }

      .link-bottom{
          text-decoration: none;
          color: #bdc7c9;
          font-size: 0.8rem;
      }

      .link-bottom:hover{
          text-decoration: underline;

      }
      .remember-flex{
          display: flex;
          justify-content: space-between;
          margin-top: 10px;
          font-size: 0.8rem;
      }

      .color_text{
          color: #bdc7c9;
      }

      .color_link{
          color: #bdc7c9;
      }

      .signup-link{
          color: white;
          text-decoration: none;
      }



      .signup-link:hover{
          text-decoration: underline;
      }

      .face_icon{
          color: #3b5998;
          margin-right: 6px;
          font-size: 20px;
      }

      .log_face{
          text-decoration: none;
          margin-left: 10px;
          font-size: 0.8rem;
      }

      .login-face{
          margin: 50px 0 15px 0;
          vertical-align: middle;
          color: #bdc7c9;
      }

      .new-members{
          margin-bottom: 10px;
          color: #bdc7c9;
      }

      .help a{
          text-decoration: none;
      }
      .help a:hover{
          text-decoration: underline;
      }

      .protection{
          font-size: 0.8rem;
          color: #bdc7c9;
      }

      .protection a{
          text-decoration: none;
      }

      .protection a:hover{
          text-decoration: underline;
      }

      .tel-link{
          text-decoration: none;
          color: #e1e5ea;
      }

      .tel-link:hover{
          text-decoration: underline;
      }

      .select-language{
          -webkit-appearance: none;
          -moz-appearance: none;
          background: url("data:image/svg+xml;base64,PD94bWwgdmVyc2lvbj0iMS4wIiA/PjwhRE9DVFlQRSBzdmcgIFBVQkxJQyAnLS8vVzNDLy9EVEQgU1ZHIDEuMS8vRU4nICAnaHR0cDovL3d3dy53My5vcmcvR3JhcGhpY3MvU1ZHLzEuMS9EVEQvc3ZnMTEuZHRkJz48c3ZnIGVuYWJsZS1iYWNrZ3JvdW5kPSJuZXcgMCAwIDUwIDUwIiBoZWlnaHQ9IjUwcHgiIGlkPSJMYXllcl8xIiB2ZXJzaW9uPSIxLjEiIHZpZXdCb3g9IjAgMCA1MCA1MCIgd2lkdGg9IjUwcHgiIHhtbDpzcGFjZT0icHJlc2VydmUiIHhtbG5zPSJodHRwOi8vd3d3LnczLm9yZy8yMDAwL3N2ZyIgeG1sbnM6eGxpbms9Imh0dHA6Ly93d3cudzMub3JnLzE5OTkveGxpbmsiPjxyZWN0IGZpbGw9Im5vbmUiIGhlaWdodD0iNTAiIHdpZHRoPSI1MCIvPjxwb2x5Z29uIHN0cm9rZT0id2hpdGUiICBwb2ludHM9IjQ3LjI1LDE1IDQ1LjE2NCwxMi45MTQgMjUsMzMuMDc4IDQuODM2LDEyLjkxNCAyLjc1LDE1IDI1LDM3LjI1ICIvPjwvc3ZnPg==");
          background-size: 12px;
          background-position-x: calc(100% - 7px);
          background-position-y: calc(100% - 14px);
          background-repeat: no-repeat;
          background-color: #000;
          color:#bdc7c9;
          padding: 14px 20px 14px 14px;
          margin: 30px 0 40px 0;
          font-size: 0.9rem;
          min-height: 40px;
          border: 1px solid #333;
      }

      .select-language option{
          padding-left: 10px;
      }
      .input-text{
          margin-bottom: 20px;
      }

      .input-text input{
          width: 100%;
          height: 45px;
          background-color: #333;
          color: white;
          border-radius:5px;
          border: none;
          outline: transparent;
          text-indent: 18px;
      }

      .input-text input::-webkit-input-placeholder {
          font-size: 1rem;
          color: #bdc7c9;
      }

      .input-text input::-moz-placeholder {
          font-size: 1rem;
          color: #bdc7c9;
          text-indent: 40px;
      }
      .signin-button{
          margin-top: 20px;
          width: 100%;
          padding: 13px;
          border-radius: 5px;
          background-color: red;
          color:white;
          border:none;
          font-weight: bold;
          font-size: 1.05rem;
          cursor: pointer;
      }


      .logo img{
        position: relative;
        top: 30px;
        left: 10px;
        width: 110px;
        height: 90px;
        padding: 3px;
        margin: 0;
        padding: 0;
}

    </style>
  </head>
  <body>
    <div class="logo">
        <a href="index.html">
            <img src="Images/TheaterLogoFinal.png" class="img-logo"/>
        </a>
    </div>
    <div class="login-div">
      <form class="login" onsubmit="return DisplayResults()"
      name="regform"
      autocomplete="off">


      <h1 class="sign">Sign In</h1>
      <div id="errormessage"></div>
      <span class="seperator"></span>

  <div class="input-text">


    <input
      type="email"
      name="email"
      placeholder=" Email"
      oninput="change()"
    />
  </div>
      <div class="input-text">

        <input
          type="password"
          name="password"
          placeholder="Password"
          oninput="change()"
        />

      </div>

        <span class="seperator"></span>
        <input class="signin-button" type="submit" value="Sign In" />
        <div class="remember-flex">
            <div>

            </div>
            <div class="help">
                <a class="color_text" href="https://www.google.com/gmail/">Need help?</a>
            </div>
        </div>
        <div class="login-face">

        </div>
        <br>
        <div class="new-members">
            New to Apna Theatre? <a href="signup.html" class="signup-link">Sign up now</a>.
        </div>
        <br>
        <div class="protection color_link help">
            This page is protected by Google reCAPTCHA to ensure you're not a bot. <a href="#">Learn more.</a>
        </div>
      </form>
    </div>
    <div class="bottom">
        <div class="bottom-width">
            Questions? <br>Ask on : <a href="https://www.google.com/gmail/" class="tel-link">Apna_theatre@gmail.com</a>
            <div>
                <ul class="bottom-flex">
                    <li class="list-bottom">
                        <a href="#" class="link-bottom">
                            FAQ
                        </a>
                    </li>
                    <li class="list-bottom">
                        <a href="#" class="link-bottom">
                            Help Center
                        </a>
                    </li>
                    <li class="list-bottom">
                        <a href="#" class="link-bottom">
                            Terms of Use
                        </a>
                    </li>
                    <li class="list-bottom">
                        <a href="#" class="link-bottom">
                            Privacy
                        </a>
                    </li>

                </ul>
            </div>
            <div>
                <select class="fa select-language">
                    <option> &#xf0ac; &nbsp;&nbsp;&nbsp;English</option>
                    <option> &#xf0ac; &nbsp;&nbsp;&nbsp;Hindi</option>
                </select>
            </div>
        </div>
    </div>
  </body>
>>>>>>> 38d006e8
</html><|MERGE_RESOLUTION|>--- conflicted
+++ resolved
@@ -1,129 +1,12 @@
 <!DOCTYPE html>
 <html>
-<<<<<<< HEAD
 <head>
 	<title>Sign Up</title>
+   <link rel="shortcut icon" href="./Images/Logo/Title.jpeg" type="image/x-icon">
+    <script src="https://cdnjs.cloudflare.com/ajax/libs/sweetalert/2.1.2/sweetalert.min.js" integrity="sha512-AA1Bzp5Q0K1KanKKmvN/4d3IRKVlv9PYgwFPvm32nPO6QS8yH1HO7LbgB1pgiOxPtfeg5zEn2ba64MUcqJx6CA==" crossorigin="anonymous" referrerpolicy="no-referrer"></script>
+   
 	<script>
-		function displayMessageReset()
-		{
-			alert("Alert! You Have Clicked On Reset Button, Please Fill Your Data Again");
-		}
-		function displayMessageSuccessfully()
-		{	
-			var x;
-			x=confirm("Do You Want To Sumbit Your Data?? Please Fill All Fields.");
-			if(x==1)
-{document.write("<b>Thankyou!!! You Have Successfully Signed Up.<b>");}
-}</script>
-
-<style>
-	body{
-	background-image: url("./Images/logo.jpg");
-	background-repeat: no-repeat;
-	background-size: cover;
-	height: 100%;
-}
-	.details{
-		text-align: center;
-		position: absolute;
-		width: 80%;
-		top: 70%;
-		left: 50%;
-		transform: translate(-50%,-50%);
-		padding: 35px;
-		color: red;
-		font-size: 25px;
-		font-family: cursive;
-		background: rgba(0,0,0,0.5);
-	background-size:cover;
-	overflow: hidden;
-	border-radius: 20px;
-		}
-		form{
-	height: 300px;
-	width: 70%;
-	margin: 80px;
-	padding: 25px;
-	align-items: center;
-	
-}
-
-input[type=text],input[type=radio],input[type=number],input[type=password]{
-	border-radius: 30px;
-	color: red;
-	width: 350px;
-	height: 35px;
-	font-weight: bold;
-	font-family: Georgia, 'Times New Roman', Times, serif;
-	margin-left: 10px;
-	text-align: center;
-	line-height: 20px;
-	background-color:seashell;
-	text-transform: uppercase;
-	margin: 8px;
-}
-input[type=submit], input[type=reset]
-{
-	font-weight: bold;
-	font-family: Georgia, 'Times New Roman', Times, serif;
-	border-radius: 100px;
-	text-align: center;
-	width:150px;
-	height:40px;
-	line-height: 20px;
-	color:red;
-	background-color: black;
-	margin-left: 10px;
-	margin: 8px;
-}
-#signup{
-	color: red;
-	transform: translate(20px,20px);
-	padding: 30px;
-	font-size: 90px;
-	font-family: sans-serif;
-	font-weight: bold;
-	text-shadow: orangered;
-	position: relative;
-	text-align: center;
-	text-shadow: orangered;
-	}
-	</style>
-</head>
-<body>
-		<div id="signup">SIGN UP</div>
-<form >
-	<div class="details">
-<div>
-<input type="text" name="Fname" required placeholder="First Name">
-</div>
-	<div>
-<input type="text" name="Mename" required placeholder="Middle Name">
-	</div>
-	<div>
-		<input type="text" name="Lname" required placeholder="Last Name">
-	</div>
-	<div>
-	<input type="text" name="number" required placeholder="Email">
-	</div>
-<div>
-<input type="password" name="password" required placeholder="Password">
-</div>
-<input class="btn" type="submit" value="Sign Up" 
-onclick="displayMessageSuccessfully()" required>
-<input class="btn" type="reset" value="Reset" 
-onclick="displayMessageReset()" required>
-</div>
-</form>
-</body>
-=======
-  <head>
-    <title>Sign In</title>
-    <link rel="shortcut icon" href="./Images/Logo/Title.jpeg" type="image/x-icon">
-    <script src="https://cdnjs.cloudflare.com/ajax/libs/sweetalert/2.1.2/sweetalert.min.js" integrity="sha512-AA1Bzp5Q0K1KanKKmvN/4d3IRKVlv9PYgwFPvm32nPO6QS8yH1HO7LbgB1pgiOxPtfeg5zEn2ba64MUcqJx6CA==" crossorigin="anonymous" referrerpolicy="no-referrer"></script>
-    <script>
-
-      var emailerror = false;
+	 var emailerror = false;
       var passworderror = false;
       var strongPass = new RegExp("^(?=.*[a-z])(?=.*[A-Z])(?=.*[0-9])(?=.*[!@#\$%\^&\*])(?=.{6,})");
       const mailformat = /^(([^<>()[\]\\.,;:\s@\"]+(\.[^<>()[\]\\.,;:\s@\"]+)*)|(\".+\"))@((\[[0-9]{1,3}\.[0-9]{1,3}\.[0-9]{1,3}\.[0-9]{1,3}\])|(([a-zA-Z\-0-9]+\.)+[a-zA-Z]{2,}))$/;
@@ -182,11 +65,17 @@
             error.style.display = "none";
           }
         }
-      }
-    </script>
-
-    <style>
-      h1 {
+      }	
+  </script>
+
+<style>
+	body{
+	background-image: url("./Images/logo.jpg");
+	background-repeat: no-repeat;
+	background-size: cover;
+	height: 100%;
+}
+	 h1 {
         margin: auto;
         width: max-content;
         color: white;
@@ -470,10 +359,10 @@
         padding: 0;
 }
 
-    </style>
-  </head>
-  <body>
-    <div class="logo">
+  </style>
+</head>
+<body>
+		<div class="logo">
         <a href="index.html">
             <img src="Images/TheaterLogoFinal.png" class="img-logo"/>
         </a>
@@ -568,6 +457,6 @@
             </div>
         </div>
     </div>
-  </body>
->>>>>>> 38d006e8
-</html>+</body>
+</html>
+  