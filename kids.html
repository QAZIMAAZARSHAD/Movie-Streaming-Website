--- conflicted
+++ resolved
@@ -2,7 +2,6 @@
 <html lang="en">
 
 <head>
-<<<<<<< HEAD
   <meta charset="UTF-8">
   <meta http-equiv="X-UA-Compatible" content="IE=edge">
   <meta name="viewport" content="width=device-width, initial-scale=1.0">
@@ -267,266 +266,7 @@
 }
 
   </style>
-=======
-    <meta charset="UTF-8">
-    <meta http-equiv="X-UA-Compatible" content="IE=edge">
-    <meta name="viewport" content="width=device-width, initial-scale=1.0">
-    <title>ApnaTheatre | Kids</title>
-    <link rel="shortcut icon" href="./Images/Logo/Title.jpeg" type="image/x-icon">
-    <link href="https://cdn.jsdelivr.net/npm/bootstrap@5.0.1/dist/css/bootstrap.min.css" rel="stylesheet" integrity="sha384-+0n0xVW2eSR5OomGNYDnhzAbDsOXxcvSN1TPprVMTNDbiYZCxYbOOl7+AMvyTG2x" crossorigin="anonymous">
-
-    <link rel="stylesheet" href="https://cdnjs.cloudflare.com/ajax/libs/font-awesome/5.15.3/css/all.min.css" integrity="sha512-iBBXm8fW90+nuLcSKlbmrPcLa0OT92xO1BIsZ+ywDWZCvqsWgccV3gFoRBv0z+8dLJgyAHIhR35VZc2oM/gI1w==" crossorigin="anonymous" referrerpolicy="no-referrer"
-    />
-
-    <link rel="stylesheet" href="static/bootstrap.min.css">
-    <link rel="stylesheet" href="static/style-min.css">
-
-    <style>
-        .scroll-bar {
-            height: auto;
-            width: auto;
-            margin: auto;
-            overflow-y: auto;
-            overflow-x: hidden;
-            max-width: 100%;
-        }
-        
-         ::-webkit-scrollbar-track {
-            border: 5px solid #2c2f30;
-            background-color: black;
-        }
-        
-         ::-webkit-scrollbar {
-            width: 15px;
-            background-color: #2c2f30;
-        }
-        
-         ::-webkit-scrollbar-thumb {
-            background-color: red;
-            border-radius: 10px;
-        }
-        
-        * {
-            margin: 0;
-            padding: 0;
-        }
-        /* navbar css */
-        
-        #header-nav .nav-link {
-            color: white;
-            font-size: 20px;
-            margin-left: 20px;
-        }
-        
-        .menu li a:hover {
-            color: red !important;
-            opacity: 0.5;
-        }
-        
-        #variety {
-            margin-top: 1rem;
-            margin-bottom: 0.5rem;
-        }
-        
-        img {
-            -webkit-user-drag: none;
-            -moz-user-drag: none;
-            -o-user-drag: none;
-        }
-        
-        img {
-            pointer-events: none;
-        }
-        
-        .movie_card {
-            padding: 0 !important;
-            width: 14rem;
-            margin: 5px;
-            border-radius: 20px;
-            background-color: rgb(15, 15, 73) !important;
-            color: white;
-            box-shadow: 0 3px 4px 0 rgba(0, 0, 0, 0.2), 0 4px 15px 0 rgba(0, 0, 0, 0.19);
-        }
-        
-        .movie_card img {
-            height: 16rem;
-        }
-        
-        .movie_info {
-            color: red;
-        }
-        
-        .movie_info i {
-            font-size: 10px;
-        }
-        
-        .card-title {
-            width: 80%;
-            font-size: 15px;
-            height: 2rem;
-        }
-        
-        .section-title {
-            color: red;
-            font-size: 25px;
-            margin-bottom: 40px;
-        }
-        
-        .movie_info_rating {
-            color: goldenrod;
-            float: right;
-        }
-        
-        .logo {
-            width: 81px;
-            height: 52px;
-            padding: 3px;
-        }
-        
-        .container,
-        .container-fluid,
-        .container-lg,
-        .container-md,
-        .container-sm,
-        .container-xl,
-        .container-xxl {
-            padding-left: 0px !important;
-        }
-        
-        .row>* {
-            padding-left: 0px !important;
-        }
-        /* CSS FOR FOOTER */
-        
-        .footer {
-            margin-bottom: 15px;
-            font-family: Verdana, Geneva, Tahoma, sans-serif;
-        }
-        
-        .footer-content {
-            display: flex;
-            justify-content: space-between;
-            padding: 10px 20px;
-        }
-        
-        .footer-logo {
-            width: 150px;
-            height: 120px;
-            padding: 3px;
-            margin: 0px 0px 0px 10px;
-            padding: 0;
-        }
-        
-        .footer-heading {
-            color: white;
-        }
-        
-        .footer-left,
-        .footer-right,
-        .footer-middle {
-            text-align: center;
-        }
-        
-        .icons {
-            margin-left: -30px;
-        }
-        
-        .footer-links i {
-            font-size: 30px;
-            width: 40px;
-            height: 40px;
-            margin-top: 30px;
-        }
-        
-        .footer-middle a i:hover {
-            background-color: red;
-            padding: 5px;
-            border-radius: 50px;
-            color: black;
-        }
-        
-        .footer-middle-list-item {
-            list-style: none;
-            font-size: 15px;
-            font-family: cursive;
-            margin: 5px 0px 0px 15px;
-            text-align: left;
-        }
-        
-        .footer-middle-list-item a {
-            text-decoration: none;
-            color: white;
-        }
-        
-        .footer-middle-list-item a:hover {
-            color: red;
-        }
-        
-        .footer-right {
-            margin-top: -15px;
-        }
-        
-        .footer-contact-button {
-            font-size: 20px;
-            background-color: red;
-            color: white;
-            padding: 10px;
-            border: none;
-            border-radius: 10px;
-            text-decoration: none;
-        }
-        
-        .footer-contact-button:hover {
-            background-color: white;
-            color: red;
-        }
-        
-        .footer-bottom-tagline {
-            color: white;
-            font-size: 15px;
-            font-family: cursive;
-            margin-bottom: 25px;
-        }
-        
-        #footer-hr {
-            color: red;
-            width: 95vw;
-        }
-        
-        .footer-copyright {
-            text-align: center;
-            color: white;
-            margin-top: 20px;
-            font-size: 18px;
-        }
-        /* .footer-right a:hover{transform:scale(1.1); -webkit-transform:scale(1.1);} */
-        /***************** Media Queries *********************/
-        
-        @media (max-width: 600px) {
-            .footer-content {
-                display: block;
-                text-align: center;
-            }
-            .footer-middle-list-item {
-                text-align: center;
-                margin-left: -20px;
-            }
-            .footer-left,
-            .footer-middle,
-            .footer-right {
-                margin-top: 50px;
-            }
-        }
-        
-        #waterdrop {
-            height: 30px;
-        }
-        
-        #waterdrop canvas {
-            bottom: -70px !important;
-        }
-    </style>
->>>>>>> 28e1508f
+
 
 </head>
 
@@ -952,7 +692,7 @@
     <!-------------------------------Footer-------------------------------->
     <div id="waterdrop"></div>
     <footer class="footer">
-<<<<<<< HEAD
+
       <div class="footer-content">
           <div class="footer-left">
           <a  href="index.html"><img class="footer-logo" src="Images/TheaterLogoFinal.png" alt="" width="30" height="24"></a>
@@ -1032,75 +772,7 @@
     integrity="sha384-gtEjrD/SeCtmISkJkNUaaKMoLD0//ElJ19smozuHV6z3Iehds+3Ulb9Bn9Plx0x4"
     crossorigin="anonymous"></script>
   <script src="./static/script.js"></script>
-=======
-        <div class="footer-content">
-            <div class="footer-left">
-                <a href="index.html"><img class="footer-logo" src="Images/TheaterLogoFinal.png" alt="" width="30" height="24"></a>
-                <p class="footer-bottom-tagline">Watch! Chill! Repeat!</p>
-            </div>
-            <div class="footer-middle">
-                <h2 class="footer-heading">Follow Us</h2>
-                <ul class="footer-middle-list icons">
-                    <a class="footer-links" href="#"><i class="fab fa-facebook-f facebook"></i></a>
-                    <a class="footer-links" href="#"><i class="fab fa-twitter twitter"></i></a>
-                    <a class="footer-links" href="#"><i class="fab fa-telegram telegram"></i></a>
-                    <a class="footer-links" href="#"><i class="fab fa-instagram instagram"></i></a>
-                    <a class="footer-links" href="#"><i class="fab fa-github github" ></i></a>
-                </ul>
-            </div>
-            <div class="footer-middle">
-                <h2 class="footer-heading">Services</h2>
-                <ul class="footer-middle-list">
-                    <li class="footer-middle-list-item"><a href="index.html">Enjoy Latest Movies</a> </li>
-                    <li class="footer-middle-list-item"><a href="web-series.html">Watch Web-Series</a> </li>
-                    <li class="footer-middle-list-item"><a href="kids.html">Everything for Kids</a> </li>
-                    <li class="footer-middle-list-item"><a href="index.html">Get Premium Subscription</a> </li>
-                </ul>
-            </div>
-            <div class="footer-middle">
-                <h2 class="footer-heading">Try Our App</h2>
-                <ul class="footer-middle-list icons">
-                    <a class="footer-links" href="#"><i class="fab fa-google-play"></i></a>
-                    <a class="footer-links" href="#"><i class="fab fa-app-store-ios"></i></a>
-                </ul>
-            </div>
-            <div class="footer-right">
-                <p class="footer-links">
-                    <h2 class="footer-heading">Contact Us</h2>
-                    <p class="footer-bottom-tagline">Feel free to contact us.</p>
-                    <a class="footer-contact-button" href="contactus.html">Contact</a>
-                </p>
-            </div>
-        </div>
-        <hr id="footer-hr">
-        <div class="footer-copyright">
-            <p>Copyright &copy; and &reg; Since
-                <script>
-                    document.write(new Date().getFullYear())
-                </script> Under ApnaTheatre.com : (Project Is Done By Qazi Maaz Arshad)</p>
-        </div>
-    </footer>
-
-    <!-- offcanva JS and footer js -->
-    <script src="https://cdnjs.cloudflare.com/ajax/libs/jquery/3.4.1/jquery.min.js"></script>
-    <script src="http://code.jquery.com/ui/1.11.4/jquery-ui.js"></script>
-    <script src="https://daniellaharel.com/raindrops/js/raindrops.js"></script>
-    <script src="https://ajax.googleapis.com/ajax/libs/jquery/3.5.1/jquery.min.js"></script>
-    <script src="https://unpkg.com/axios/dist/axios.min.js"></script>
-    <script src="js/main-min.js"></script>
-
-    <script>
-        jQuery('#waterdrop').raindrops({
-            color: '#292c2f',
-            canvasHeight: 150,
-            density: 0.1,
-            frequency: 20
-        });
-    </script>
-
-    <script src="https://cdn.jsdelivr.net/npm/bootstrap@5.0.1/dist/js/bootstrap.bundle.min.js" integrity="sha384-gtEjrD/SeCtmISkJkNUaaKMoLD0//ElJ19smozuHV6z3Iehds+3Ulb9Bn9Plx0x4" crossorigin="anonymous"></script>
-    <script src="./static/script.js"></script>
->>>>>>> 28e1508f
+
 </body>
 
 </html>