--- conflicted
+++ resolved
@@ -574,14 +574,6 @@
     var emailerror = false;
     var passworderror = false;
     var confirmerror = false;
-<<<<<<< HEAD
-    var code = Math.floor(1000 + Math.random() * 9000)
-    // var strongPass = new RegExp("^(?=.*[a-z])(?=.*[A-Z])(?=.*[0-9])(?=.*[!@#\$%\^&\*])(?=.{6,})");
-    var btnclicked = false
-    const mailformat = /^(([^<>()[\]\\.,;:\s@\"]+(\.[^<>()[\]\\.,;:\s@\"]+)*)|(\".+\"))@((\[[0-9]{1,3}\.[0-9]{1,3}\.[0-9]{1,3}\.[0-9]{1,3}\])|(([a-zA-Z\-0-9]+\.)+[a-zA-Z]{2,}))$/;
-
-
-=======
     var code = Math.floor(1000 + Math.random() * 9000);
     var strongPass = new RegExp(
       "^(?=.*[a-z])(?=.*[A-Z])(?=.*[0-9])(?=.*[!@#\$%\^&\*])(?=.{6,})"
@@ -589,7 +581,6 @@
     var btnclicked = false;
     const mailformat =
       /^(([^<>()[\]\\.,;:\s@\"]+(\.[^<>()[\]\\.,;:\s@\"]+)*)|(\".+\"))@((\[[0-9]{1,3}\.[0-9]{1,3}\.[0-9]{1,3}\.[0-9]{1,3}\])|(([a-zA-Z\-0-9]+\.)+[a-zA-Z]{2,}))$/;
->>>>>>> 546b222b
 
     function DisplayResults(e) {
       var name = document.forms["regform"]["name"].value;
@@ -615,17 +606,6 @@
         error.innerHTML = `<p><svg class="svg-icon" viewBox="0 0 20 20">
             <path d="M17.388,4.751H2.613c-0.213,0-0.389,0.175-0.389,0.389v9.72c0,0.216,0.175,0.389,0.389,0.389h14.775c0.214,0,0.389-0.173,0.389-0.389v-9.72C17.776,4.926,17.602,4.751,17.388,4.751 M16.448,5.53L10,11.984L3.552,5.53H16.448zM3.002,6.081l3.921,3.925l-3.921,3.925V6.081z M3.56,14.471l3.914-3.916l2.253,2.253c0.153,0.153,0.395,0.153,0.548,0l2.253-2.253l3.913,3.916H3.56z M16.999,13.931l-3.921-3.925l3.921-3.925V13.931z"></path>
           </svg><span class="error">Email address is invalid</span></p>`;
-<<<<<<< HEAD
-      }
-      //  else if (!strongPass.test(password)) {
-      //   passworderror = true;
-      //   error.style.display = "block";
-      //   error.innerHTML = `<p><svg class="svg-icon" viewBox="0 0 20 20">
-      //       <path d="M17.308,7.564h-1.993c0-2.929-2.385-5.314-5.314-5.314S4.686,4.635,4.686,7.564H2.693c-0.244,0-0.443,0.2-0.443,0.443v9.3c0,0.243,0.199,0.442,0.443,0.442h14.615c0.243,0,0.442-0.199,0.442-0.442v-9.3C17.75,7.764,17.551,7.564,17.308,7.564 M10,3.136c2.442,0,4.43,1.986,4.43,4.428H5.571C5.571,5.122,7.558,3.136,10,3.136 M16.865,16.864H3.136V8.45h13.729V16.864z M10,10.664c-0.854,0-1.55,0.696-1.55,1.551c0,0.699,0.467,1.292,1.107,1.485v0.95c0,0.243,0.2,0.442,0.443,0.442s0.443-0.199,0.443-0.442V13.7c0.64-0.193,1.106-0.786,1.106-1.485C11.55,11.36,10.854,10.664,10,10.664 M10,12.878c-0.366,0-0.664-0.298-0.664-0.663c0-0.366,0.298-0.665,0.664-0.665c0.365,0,0.664,0.299,0.664,0.665C10.664,12.58,10.365,12.878,10,12.878"></path>
-      //     </svg><span class="error">Password should be atleast 6 characters long,contain a special character,a lower case and upper case alphabet and a number.</span></p>`;
-      // } 
-      else if (password != confirmpassword) {
-=======
       } else if (!strongPass.test(password)) {
         passworderror = true;
         error.style.display = "block";
@@ -633,7 +613,6 @@
             <path d="M17.308,7.564h-1.993c0-2.929-2.385-5.314-5.314-5.314S4.686,4.635,4.686,7.564H2.693c-0.244,0-0.443,0.2-0.443,0.443v9.3c0,0.243,0.199,0.442,0.443,0.442h14.615c0.243,0,0.442-0.199,0.442-0.442v-9.3C17.75,7.764,17.551,7.564,17.308,7.564 M10,3.136c2.442,0,4.43,1.986,4.43,4.428H5.571C5.571,5.122,7.558,3.136,10,3.136 M16.865,16.864H3.136V8.45h13.729V16.864z M10,10.664c-0.854,0-1.55,0.696-1.55,1.551c0,0.699,0.467,1.292,1.107,1.485v0.95c0,0.243,0.2,0.442,0.443,0.442s0.443-0.199,0.443-0.442V13.7c0.64-0.193,1.106-0.786,1.106-1.485C11.55,11.36,10.854,10.664,10,10.664 M10,12.878c-0.366,0-0.664-0.298-0.664-0.663c0-0.366,0.298-0.665,0.664-0.665c0.365,0,0.664,0.299,0.664,0.665C10.664,12.58,10.365,12.878,10,12.878"></path>
           </svg><span class="error">Password should be atleast 6 characters long,contain a special character,a lower case and upper case alphabet and a number.</span></p>`;
       } else if (password != confirmpassword) {
->>>>>>> 546b222b
         confirmerror = true;
         error.style.display = "block";
         error.innerHTML = `<p><svg class="svg-icon" viewBox="0 0 20 20">
@@ -641,7 +620,6 @@
           </svg><span class="error">Passwords doesn't match</span></p>`;
       } else {
         Email.send({
-<<<<<<< HEAD
           SecureToken : "Your_Token",
           To : email,
           From : "apnatheatre1@gmail.com",
@@ -651,17 +629,6 @@
           message => console.log(message)
         );
         swal('A verification code has been sent to your email.')
-=======
-          Host: "smtp.gmail.com",
-          Username: "apnatheatre1@gmail.com",
-          Password: "apnatheatre123!@#",
-          To: email,
-          From: "apnatheatre1@gmail.com",
-          Subject: "Email verification",
-          Body: `Hello ${name},<br> Please enter this code: ${code} in the form to verify your email`,
-        }).then((message) => console.log(message));
-        swal("Please enter the code sent to your email");
->>>>>>> 546b222b
         var x = document.getElementsByClassName("aftersubmit");
         x[0].style.opacity = "1";
         console.log(x[0]);
