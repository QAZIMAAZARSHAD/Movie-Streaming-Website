--- conflicted
+++ resolved
@@ -20,7 +20,6 @@
     <link rel="stylesheet" href="static/style-min.css">
 
 </head>
-<<<<<<< HEAD
 <script>
     setTimeout(function () {
       $('.splash').fadeToggle();
@@ -34,22 +33,7 @@
             <div class="blocks"></div>
         </div>
     </section>
-=======
-<body onload="myfunction()">
-    <div id="preloader">
-      <div class="preloader-div">
-        <div class="rotator"></div>
-        <img class="preloader-img" src=".\Images\Logo\Apna Theater (1).png" alt="" />
-      </div>
-    </div>
-    <header id="showcase">
-        <h1>Welcome To Movie Zone..</h1>
-        
-        <!-- <p>Lorem ipsum dolor sit amet, consectetur adipisicing elit. Modi officiis ipsum officia numquam expedita ullam.</p> -->
-        <a href="#" class="button" onclick="myFunction()">Play -Y!</a>
-        <div class="bg-image"></div>
-      </header>
->>>>>>> 27b99029
+
 
     <script>
         const banner = document.getElementsByClassName('banner')[0]
