--- conflicted
+++ resolved
@@ -23,7 +23,7 @@
 <body>
     <!-- navbar starts -->
 
-<<<<<<< HEAD
+
 
     <nav class="menu navbar navbar-expand-lg navbar-light bg-dark" id="header-nav">
         <div class="container-fluid">
@@ -65,76 +65,7 @@
               <button class="btn btn-danger" type="submit">Search</button>
             </form>
           </div>
-=======
-    <nav class="navbar navbar-expand-lg navbar-light bg-dark" id="header-nav">
-      <div class="container-fluid">
-        <a class="navbar-brand" href="home.html"><img class="logo" src="Images/TheaterLogoFinal.png" alt="" width="30"
-            height="24"></a>
-        <button id="nav" class="navbar-toggler" id="nav" style="background-color:#8b0000" type="button" data-bs-toggle="collapse"
-          data-bs-target="#navbarNav" aria-controls="navbarNav" aria-expanded="false" aria-label="Toggle navigation">
-          <span class="navbar-toggler-icon" style="background-color:dark-grey;"></span>
-        </button>
-        
-        <div class="collapse navbar-collapse" id="navbarNav">
-          <ul class="navbar-nav me-auto mb-2 mb-lg-0">
-            <li class="nav-item">
-              <a class="nav-link active" aria-current="page" href="home.html">Home</a>
-            </li>
-            <li class="nav-item">
-              <a class="nav-link" href="movies.html">Movies</a>
-            </li>
-            <li class="nav-item">
-              <a class="nav-link" href="web-series.html">Web Series</a>
-            </li>
-            <li class="nav-item">
-              <a class="nav-link" href="kids.html">Kids</a>
-            </li>
-            <li class="nav-item">
-              <a class="nav-link" href="tv.html">TV</a>
-            </li>
-            <li class="nav-item">
-              <a class="nav-link" href="premium.html">Premium</a>
-            </li>
-            
-            <li class="nav-item">
-              <a class="nav-link" href="contactus.html">Contact Us</a>
-            </li>
-            <li>
-              <!-- Genre dropdown starts-->
-              <div>
-                <div class="dropdown" style="position: relative; display: inline-block; padding-top: 5px; padding-left: 15px;">
-                    <button class="btn btn-outline-danger dropdown-toggle" type="button" id="dropdownMenuButton" style="font-size:20px;">
-                        Genres
-                    </button>
-                    <div class="dropdown-content" style="color: white;">
-                        <a href="popular.html">Popular</a>
-                        <a href="crime.html">Crime</a>
-                        <a href="suspense.html">Suspense & Thriller</a>
-                        <a href="action.html">Action</a>
-                        <a href="fantasy.html">Sci-Fi & Fantasy</a>
-                        <a href="documentary.html">Documentary</a>
-                        <a href="horror.html">Horror</a>
-                        <a href="drama.html">Drama</a>
-                        <a href="war.html">War & Politics</a>
-                        <a href="comedy.html">Comedy</a>
-                        <a href="romance.html">Romance</a>
-                        <a href="anime.html">Anime</a>
-                      </div>
-                </div>
-              </div>
-              <!-- Genre dropdown ends-->
-            </li>
-            <div style="position: relative; display: inline-block; padding-top: 5px; padding-left: 15px;">
-              <li>
-                <button  type="button" class="btn btn-light" onclick="logout()">Logout</button>
-              </li>
-            </div>
-          </ul>
-          <form id="searchForm" class="d-flex">
-            <input class="form-control me-2" type="text" id="searchText" placeholder="Search" aria-label="Search">
-            <button class="btn btn-danger" type="submit">Search</button>
-          </form>
->>>>>>> 65e62104
+
         </div>
       </div>
       </nav>
@@ -197,7 +128,7 @@
       <!-------------------------------Footer-------------------------------->
     <div id="waterdrop"></div>
     <footer class="footer">
-<<<<<<< HEAD
+
         <hr class="footer-hr">
         <div class="footer-content">
             <div class="footer-left">
@@ -238,29 +169,6 @@
                     <a class="footer-contact-button" href="contactus.html">Contact</a>
                 </p>
             </div>
-=======
-      <hr class="footer-hr">
-      <div class="footer-content m-0">
-        <div class="footer-left">
-          <a href="home.html"><img class="footer-logo" src="Images/TheaterLogoFinal.png" alt="" width="30"
-              height="24"></a>
-          <p class="footer-bottom-tagline">Watch! Chill! Repeat!</p>
-        </div>
-        <div class="footer-middle">
-          <h2 class="footer-heading">Follow Us</h2>
-          <ul class="footer-middle-list icons">
-            <a class="footer-links" href="https://www.facebook.com/" target="_blank"><i
-                class="fab fa-facebook-f facebook" style="color:red"></i></a>
-            <a class="footer-links" href="https://twitter.com/login?lang=en" target="_blank"><i
-                class="fab fa-twitter twitter" style="color:red"></i></a>
-            <a class="footer-links" href="https://www.linkedin.com/login" target="_blank"><i
-                class="fab fa-linkedin linkedin" style="color:red"></i></a>
-            <a class="footer-links" href="https://www.instagram.com/" target="_blank"><i
-                class="fab fa-instagram instagram" style="color:red"></i></a>
-            <a class="footer-links" href="https://github.com/QAZIMAAZARSHAD/Movie-Streaming-Website" target="_blank"><i
-                class="fab fa-github github" style="color:red"></i></a>
-          </ul>
->>>>>>> 65e62104
         </div>
         <hr class="footer-hr">
         <div class="footer-copyright">
@@ -269,32 +177,6 @@
                     document.write(new Date().getFullYear())
                 </script> Under ApnaTheatre.com : (Project Is Done By Qazi Maaz Arshad)</p>
         </div>
-<<<<<<< HEAD
-=======
-        <div class="footer-middle">
-          <h2 class="footer-heading">Try Our App</h2>
-          <ul class="footer-middle-list icons">
-            <a class="footer-links" href="#"><i class="fab fa-google-play" style="color:red"></i></a>
-            <a class="footer-links" href="#"><i class="fab fa-app-store-ios" style="color:red"></i></a>
-          </ul>
-        </div>
-        <div class="footer-right mt-0">
-          <p class="footer-links mb-0">
-          <h2 class="footer-heading d-flex">Contact Us</h2>
-          <p class="footer-bottom-tagline">Feel free to contact us.</p>
-          <a class="footer-contact-button" href="contactus.html">Contact</a>
-          </p>
-        </div>
-      </div>
-      <hr class="footer-hr">
-      <div class="footer-copyright">
-        <p>Copyright &copy; and &reg; Since
-          <script>
-            document.write(new Date().getFullYear())
-          </script> Under ApnaTheatre.com : (Project Is Done By Qazi Maaz Arshad)
-        </p>
-      </div>
->>>>>>> 65e62104
     </footer>
 
     <!----------------------scroll back to top button-->
@@ -336,20 +218,9 @@
             frequency: 20
         });
     </script>
-<<<<<<< HEAD
+
 
     <script src="https://cdn.jsdelivr.net/npm/bootstrap@5.0.1/dist/js/bootstrap.bundle.min.js" integrity="sha384-gtEjrD/SeCtmISkJkNUaaKMoLD0//ElJ19smozuHV6z3Iehds+3Ulb9Bn9Plx0x4" crossorigin="anonymous"></script>
-=======
-    <script>
-      function logout(){
-        window.location.replace("login.html");
-      }
-      </script>
-    <!-- bootsstrap JS -->
-    <script src="https://cdn.jsdelivr.net/npm/bootstrap@5.0.1/dist/js/bootstrap.bundle.min.js"
-      integrity="sha384-gtEjrD/SeCtmISkJkNUaaKMoLD0//ElJ19smozuHV6z3Iehds+3Ulb9Bn9Plx0x4"
-      crossorigin="anonymous"></script>
->>>>>>> 65e62104
     <script src="./static/script.js"></script>
 </body>
 </html>